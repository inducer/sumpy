import numpy as np
import numpy.linalg as la

import pyopencl as cl


try:
    import matplotlib.pyplot as plt
    USE_MATPLOTLIB = True
except ImportError:
    USE_MATPLOTLIB = False

try:
    from mayavi import mlab
    USE_MAYAVI = True
except ImportError:
    USE_MAYAVI = False

import logging


logging.basicConfig(level=logging.INFO)


def process_kernel(knl, what_operator):
    target_knl = knl
    source_knl = knl
    if what_operator == "S":
        pass
    elif what_operator == "S0":
        from sumpy.kernel import AxisTargetDerivative
        target_knl = AxisTargetDerivative(0, knl)
    elif what_operator == "S1":
        from sumpy.kernel import AxisTargetDerivative
        target_knl = AxisTargetDerivative(1, knl)
    elif what_operator == "D":
        from sumpy.kernel import DirectionalSourceDerivative
        source_knl = DirectionalSourceDerivative(knl)
    # DirectionalTargetDerivative (temporarily?) removed
    # elif what_operator == "S'":
    #     from sumpy.kernel import DirectionalTargetDerivative
    #     knl = DirectionalTargetDerivative(knl)
    else:
        raise RuntimeError(f"unrecognized operator '{what_operator}'")

    return source_knl, target_knl


def draw_pot_figure(aspect_ratio,
        nsrc=100, novsmp=None, helmholtz_k=0,
        what_operator="S",
        what_operator_lpot=None,
        order=4,
        ovsmp_center_exp=0.66,
        force_center_side=None):

    if novsmp is None:
        novsmp = 4*nsrc

    if what_operator_lpot is None:
        what_operator_lpot = what_operator

    from sumpy.array_context import PyOpenCLArrayContext
    ctx = cl.create_some_context()
    queue = cl.CommandQueue(ctx)
    actx = PyOpenCLArrayContext(queue)

    # {{{ make plot targets

    center = np.asarray([0, 0], dtype=np.float64)
    from sumpy.visualization import FieldPlotter
    fp = FieldPlotter(center, npoints=1000, extent=6)

    # }}}

    # {{{ make p2p kernel calculator

    from sumpy.expansion.local import H2DLocalExpansion, LineTaylorLocalExpansion
    from sumpy.kernel import HelmholtzKernel, LaplaceKernel
    from sumpy.p2p import P2P
    if helmholtz_k:
        if isinstance(helmholtz_k, complex):
            knl = HelmholtzKernel(2, allow_evanescent=True)
            expn_class = H2DLocalExpansion
            knl_kwargs = {"k": helmholtz_k}
        else:
            knl = HelmholtzKernel(2)
            expn_class = H2DLocalExpansion
            knl_kwargs = {"k": helmholtz_k}

    else:
        knl = LaplaceKernel(2)
        expn_class = LineTaylorLocalExpansion
        knl_kwargs = {}

    vol_source_knl, vol_target_knl = process_kernel(knl, what_operator)
    p2p = P2P(
            source_kernels=(vol_source_knl,),
            target_kernels=(vol_target_knl,),
            exclude_self=False,
            value_dtypes=np.complex128)

    lpot_source_knl, lpot_target_knl = process_kernel(knl, what_operator_lpot)

    from sumpy.qbx import LayerPotential
    lpot = LayerPotential(
            expansion=expn_class(knl, order=order),
            source_kernels=(lpot_source_knl,),
            target_kernels=(lpot_target_knl,),
            value_dtypes=np.complex128)

    # }}}

    # {{{ set up geometry

    # r,a,b match the corresponding letters from G. J. Rodin and O. Steinbach,
    # Boundary Element Preconditioners for problems defined on slender domains.
    # https://dx.doi.org/10.1137/S1064827500372067

    a = 1
    b = 1/aspect_ratio

    def map_to_curve(t):
        t = t*(2*np.pi)

        x = a*np.cos(t)
        y = b*np.sin(t)

        w = (np.zeros_like(t)+1)/len(t)

        return x, y, w

    from curve import CurveGrid

    native_t = np.linspace(0, 1, nsrc, endpoint=False)
    native_x, native_y, native_weights = map_to_curve(native_t)
    native_curve = CurveGrid(native_x, native_y)

    ovsmp_t = np.linspace(0, 1, novsmp, endpoint=False)
    ovsmp_x, ovsmp_y, ovsmp_weights = map_to_curve(ovsmp_t)
    ovsmp_curve = CurveGrid(ovsmp_x, ovsmp_y)

    curve_len = np.sum(ovsmp_weights * ovsmp_curve.speed)
    hovsmp = curve_len/novsmp
    center_dist = 5*hovsmp

    if force_center_side is not None:
        center_side = force_center_side*np.ones(len(native_curve))
    else:
        center_side = -np.sign(native_curve.mean_curvature)

    centers = (native_curve.pos
            + center_side[:, np.newaxis]
            * center_dist*native_curve.normal)

    if 0:
        native_curve.plot()
        plt.show()

    volpot_kwargs = knl_kwargs.copy()
    lpot_kwargs = knl_kwargs.copy()

    if what_operator == "D":
        volpot_kwargs["src_derivative_dir"] = actx.from_numpy(native_curve.normal)

    if what_operator_lpot == "D":
        lpot_kwargs["src_derivative_dir"] = actx.from_numpy(ovsmp_curve.normal)

    if what_operator_lpot == "S'":
        lpot_kwargs["tgt_derivative_dir"] = actx.from_numpy(native_curve.normal)

    # }}}

    targets = actx.from_numpy(fp.points)
    sources = actx.from_numpy(native_curve.pos)
    ovsmp_sources = actx.from_numpy(ovsmp_curve.pos)

    if 0:
        # {{{ build matrix

        from fourier import make_fourier_interp_matrix
        fim = make_fourier_interp_matrix(novsmp, nsrc)

        from scipy.sparse.linalg import LinearOperator

        from sumpy.tools import build_matrix

        def apply_lpot(x):
            xovsmp = np.dot(fim, x)
<<<<<<< HEAD
            y, = lpot(
                    actx,
=======
            _evt, (y,) = lpot(actx.queue,
>>>>>>> 56f36681
                    sources,
                    ovsmp_sources,
                    actx.from_numpy(centers),
                    [actx.from_numpy(xovsmp * ovsmp_curve.speed * ovsmp_weights)],
                    expansion_radii=actx.from_numpy(np.ones(centers.shape[1])),
                    **lpot_kwargs)

            return actx.to_numpy(y)

        op = LinearOperator((nsrc, nsrc), apply_lpot)
        mat = build_matrix(op, dtype=np.complex128)
        w, _v = la.eig(mat)
        plt.plot(w.real, "o-")
        # import sys; sys.exit(0)
        return

        # }}}

    # {{{ compute potentials

    mode_nr = 0
    density = np.cos(mode_nr*2*np.pi*native_t).astype(np.complex128)
    strength = actx.from_numpy(native_curve.speed * native_weights * density)

<<<<<<< HEAD
    vol_pot, = p2p(
            actx,
=======
    _evt, (vol_pot,) = p2p(actx.queue,
>>>>>>> 56f36681
            targets,
            sources,
            [strength], **volpot_kwargs)
    vol_pot = actx.to_numpy(vol_pot)

    ovsmp_density = np.cos(mode_nr*2*np.pi*ovsmp_t).astype(np.complex128)
    ovsmp_strength = actx.from_numpy(
        ovsmp_curve.speed * ovsmp_weights * ovsmp_density)

<<<<<<< HEAD
    curve_pot, = lpot(
            actx,
=======
    _evt, (curve_pot,) = lpot(actx.queue,
>>>>>>> 56f36681
            sources,
            ovsmp_sources,
            actx.from_numpy(centers),
            [ovsmp_strength],
            expansion_radii=actx.from_numpy(np.ones(centers.shape[1])),
            **lpot_kwargs)
    curve_pot = actx.to_numpy(curve_pot)

    # }}}

    if USE_MATPLOTLIB:
        # {{{ plot on-surface potential in 2D

        plt.plot(curve_pot, label="pot")
        plt.plot(density, label="dens")
        plt.legend()
        plt.show()

        # }}}

    fp.write_vtk_file("potential.vts", [
        ("potential", vol_pot.real)
        ])

    if USE_MATPLOTLIB:
        # {{{ 2D false-color plot

        plt.clf()
        plotval = np.log10(1e-20+np.abs(vol_pot))
        im = fp.show_scalar_in_matplotlib(plotval.real)
        from matplotlib.colors import Normalize
        im.set_norm(Normalize(vmin=-2, vmax=1))

        src = native_curve.pos
        plt.plot(src[:, 0], src[:, 1], "o-k")
        # close the curve
        plt.plot(src[-1::-len(src)+1, 0], src[-1::-len(src)+1, 1], "o-k")

        cb = plt.colorbar(shrink=0.9)
        cb.set_label(r"$\log_{10}(\mathdefault{Error})$")
        fp.set_matplotlib_limits()

        # }}}
    else:
        # {{{ 3D plots

        plotval_vol = vol_pot.real
        plotval_c = curve_pot.real

        scale = 1

        if 0:
            # crop singularities--doesn't work very well
            neighbors = [
                    np.roll(plotval_vol, 3, 0),
                    np.roll(plotval_vol, -3, 0),
                    np.roll(plotval_vol, 6, 0),
                    np.roll(plotval_vol, -6, 0),
                    ]
            avg = np.average(np.abs(plotval_vol))
            outlier_flag = sum(
                    np.abs(plotval_vol-nb) for nb in neighbors) > avg
            plotval_vol[outlier_flag] = sum(
                    nb[outlier_flag] for nb in neighbors)/len(neighbors)

        if USE_MAYAVI:
            fp.show_scalar_in_mayavi(scale*plotval_vol, max_val=1)
            mlab.colorbar()
            if 1:
                mlab.points3d(
                        native_curve.pos[0],
                        native_curve.pos[1],
                        scale*plotval_c, scale_factor=0.02)
            mlab.show()

        # }}}


if __name__ == "__main__":
    draw_pot_figure(
            aspect_ratio=1, nsrc=100, novsmp=100, helmholtz_k=(35+4j)*0.3,
            what_operator="D", what_operator_lpot="D", force_center_side=1)
    if USE_MATPLOTLIB:
        plt.savefig("eigvals-ext-nsrc100-novsmp100.pdf")
        plt.clf()

    # draw_pot_figure(
    #         aspect_ratio=1, nsrc=100, novsmp=100, helmholtz_k=0,
    #         what_operator="D", what_operator_lpot="D", force_center_side=-1)
    # plt.savefig("eigvals-int-nsrc100-novsmp100.pdf")
    # plt.clf()

    # draw_pot_figure(
    #         aspect_ratio=1, nsrc=100, novsmp=200, helmholtz_k=0,
    #         what_operator="D", what_operator_lpot="D", force_center_side=-1)
    # plt.savefig("eigvals-int-nsrc100-novsmp200.pdf")
    # plt.clf()

# vim: fdm=marker<|MERGE_RESOLUTION|>--- conflicted
+++ resolved
@@ -187,12 +187,8 @@
 
         def apply_lpot(x):
             xovsmp = np.dot(fim, x)
-<<<<<<< HEAD
             y, = lpot(
                     actx,
-=======
-            _evt, (y,) = lpot(actx.queue,
->>>>>>> 56f36681
                     sources,
                     ovsmp_sources,
                     actx.from_numpy(centers),
@@ -217,12 +213,8 @@
     density = np.cos(mode_nr*2*np.pi*native_t).astype(np.complex128)
     strength = actx.from_numpy(native_curve.speed * native_weights * density)
 
-<<<<<<< HEAD
     vol_pot, = p2p(
             actx,
-=======
-    _evt, (vol_pot,) = p2p(actx.queue,
->>>>>>> 56f36681
             targets,
             sources,
             [strength], **volpot_kwargs)
@@ -232,12 +224,8 @@
     ovsmp_strength = actx.from_numpy(
         ovsmp_curve.speed * ovsmp_weights * ovsmp_density)
 
-<<<<<<< HEAD
     curve_pot, = lpot(
             actx,
-=======
-    _evt, (curve_pot,) = lpot(actx.queue,
->>>>>>> 56f36681
             sources,
             ovsmp_sources,
             actx.from_numpy(centers),
