--- conflicted
+++ resolved
@@ -29,7 +29,6 @@
 
 import pyopencl as cl
 import pyopencl.array  # noqa
-from warnings import warn
 
 from pytools import memoize_method
 from boxtree.fmm import TreeIndependentDataForWrangler, ExpansionWranglerInterface
@@ -45,21 +44,6 @@
 from sumpy.tools import to_complex_dtype
 
 
-<<<<<<< HEAD
-def level_to_rscale(tree, level, order=None, kernel=None):
-    if not kernel:
-        warn("Not passing kernel is deprecated and will stop working in 2023.",
-           DeprecationWarning, stacklevel=2)
-    if not order:
-        warn("Not passing order is deprecated and will stop working in 2023.",
-           DeprecationWarning, stacklevel=2)
-        order = 1
-
-    return tree.root_extent * (2**-level) / order
-
-
-=======
->>>>>>> e49f2e15
 # {{{ tree-independent data for wrangler
 
 class SumpyTreeIndependentDataForWrangler(TreeIndependentDataForWrangler):
@@ -385,10 +369,6 @@
 
         self.translation_classes_data = translation_classes_data
 
-    def level_to_rscale(self, lev):
-        return level_to_rscale(self.tree, lev, self.level_orders[lev],
-            kernel=self.tree_indep.get_base_kernel())
-
     def level_to_rscale(self, level):
         tree = self.tree
         order = self.level_orders[level]
