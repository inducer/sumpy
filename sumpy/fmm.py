--- conflicted
+++ resolved
@@ -38,15 +38,10 @@
         P2EFromSingleBox, P2EFromCSR,
         E2PFromSingleBox, E2PFromCSR,
         P2PFromCSR,
-<<<<<<< HEAD
-        E2EFromCSR, E2EFromChildren, E2EFromParent,
-        E2EFromCSRTranslationInvariant, E2EFromCSRTranslationClassesPrecompute)
-=======
         E2EFromCSR,
         E2EFromCSRTranslationInvariant, E2EFromCSRTranslationClassesPrecompute,
         E2EFromCSRWithFFTPreprocess,
         E2EFromChildren, E2EFromParent)
->>>>>>> 4b959057
 
 
 def level_to_rscale(tree, level):
@@ -70,12 +65,8 @@
     def __init__(self, cl_context,
             multipole_expansion_factory,
             local_expansion_factory,
-<<<<<<< HEAD
             target_kernels, exclude_self=False, use_rscale=None,
             strength_usage=None, source_kernels=None, use_fft=False):
-=======
-            out_kernels, exclude_self=False, use_rscale=None, use_fft=False):
->>>>>>> 4b959057
         """
         :arg multipole_expansion_factory: a callable of a single argument (order)
             that returns a multipole expansion.
@@ -92,10 +83,7 @@
         self.target_kernels = target_kernels
         self.exclude_self = exclude_self
         self.use_rscale = use_rscale
-<<<<<<< HEAD
         self.strength_usage = strength_usage
-=======
->>>>>>> 4b959057
         self.use_fft = use_fft
 
         self.cl_context = cl_context
@@ -144,19 +132,12 @@
     def m2l_optimized(self, src_order, tgt_order):
         return E2EFromCSRTranslationInvariant(self.cl_context,
                 self.multipole_expansion(src_order),
-<<<<<<< HEAD
-                self.local_expansion(tgt_order))
-=======
                 self.local_expansion(tgt_order), use_fft=self.use_fft)
->>>>>>> 4b959057
 
     @memoize_method
     def m2l_optimized_precompute_kernel(self, src_order, tgt_order):
         return E2EFromCSRTranslationClassesPrecompute(self.cl_context,
                 self.multipole_expansion(src_order),
-<<<<<<< HEAD
-                self.local_expansion(tgt_order))
-=======
                 self.local_expansion(tgt_order), use_fft=self.use_fft)
 
     @memoize_method
@@ -164,7 +145,6 @@
         return E2EFromCSRWithFFTPreprocess(self.cl_context,
                 self.multipole_expansion(src_order),
                 self.local_expansion(tgt_order), use_fft=self.use_fft)
->>>>>>> 4b959057
 
     @memoize_method
     def l2l(self, src_order, tgt_order):
@@ -196,21 +176,10 @@
             kernel_extra_kwargs=None,
             self_extra_kwargs=None,
             translation_classes_data=None):
-<<<<<<< HEAD
         return SumpyExpansionWrangler(self, queue, tree, dtype, fmm_level_to_order,
                 source_extra_kwargs, kernel_extra_kwargs, self_extra_kwargs,
-                translation_classes_data=translation_classes_data)
-=======
->>>>>>> 4b959057
-
-        if not self.use_fft:
-            wrangler_class = SumpyExpansionWrangler
-        else:
-            wrangler_class = SumpyExpansionWithFFTWrangler
-
-        return wrangler_class(self, queue, tree, dtype, fmm_level_to_order,
-                source_extra_kwargs, kernel_extra_kwargs, self_extra_kwargs,
-                translation_classes_data=translation_classes_data)
+                translation_classes_data=translation_classes_data,
+                use_fft=self.use_fft)
 # }}}
 
 
@@ -339,13 +308,26 @@
             source_extra_kwargs,
             kernel_extra_kwargs=None,
             self_extra_kwargs=None,
-            translation_classes_data=None):
+            translation_classes_data=None,
+            complex_dtype=None):
         self.code = code_container
         self.queue = queue
         self.tree = tree
         self.issued_timing_data_warning = False
 
         self.dtype = dtype
+
+        if not self.code.use_fft:
+            # If not FFT, we don't need complex dtypes
+            self.complex_dtype = dtype
+        elif complex_dtype is not None:
+            self.complex_dtype = complex_dtype
+        elif self.dtype in (np.float32, np.complex64):
+            self.complex_dtype = np.complex64
+        elif self.dtype in (np.float64, np.complex128):
+            self.complex_dtype = np.complex128
+        else:
+            raise RuntimeError(f"Cannot compute complex type for {self.dtype}")
 
         if kernel_extra_kwargs is None:
             kernel_extra_kwargs = {}
@@ -372,7 +354,6 @@
         if base_kernel.is_translation_invariant:
             if translation_classes_data is None:
                 from warnings import warn
-<<<<<<< HEAD
                 if self.code.use_fft:
                     raise NotImplementedError(
                          "FFT based List 2 (multipole-to-local) translations "
@@ -385,14 +366,6 @@
                          "unoptimized. Supply a translation_classes_data argument "
                          "to the wrangler for optimized List 2.",
                          SumpyTranslationClassesDataNotSuppliedWarning,
-=======
-                warn(
-                     "List 2 (multipole-to-local) translations will be "
-                     "unoptimized. Supply a translation_classes_data argument to "
-                     "the wrangler for optimized List 2.",
-                     SumpyTranslationClassesDataNotSuppliedWarning,
-
->>>>>>> 4b959057
                      stacklevel=2)
                 self.supports_optimized_m2l = False
             else:
@@ -419,21 +392,13 @@
     @memoize_method
     def multipole_expansions_level_starts(self):
         return self._expansions_level_starts(
-<<<<<<< HEAD
-                lambda order: len(self.code.multipole_expansion_factory(order)),
-=======
                 lambda order: len(self.code.multipole_expansion(order)),
->>>>>>> 4b959057
                 level_starts=self.tree.level_start_box_nrs)
 
     @memoize_method
     def local_expansions_level_starts(self):
         return self._expansions_level_starts(
-<<<<<<< HEAD
                 lambda order: len(self.code.local_expansion(order)),
-=======
-                lambda order: len(self.code.local_expansion_factory(order)),
->>>>>>> 4b959057
                 level_starts=self.tree.level_start_box_nrs)
 
     @memoize_method
@@ -444,13 +409,8 @@
     @memoize_method
     def m2l_precomputed_exprs_level_starts(self):
         def order_to_size(order):
-<<<<<<< HEAD
             mpole_expn = self.code.multipole_expansion(order)
             local_expn = self.code.local_expansion(order)
-=======
-            mpole_expn = self.code.multipole_expansion_factory(order)
-            local_expn = self.code.local_expansion_factory(order)
->>>>>>> 4b959057
             return local_expn.m2l_global_precompute_nexpr(mpole_expn)
 
         return self._expansions_level_starts(order_to_size,
@@ -472,7 +432,7 @@
         return cl.array.zeros(
                 self.queue,
                 self.m2l_precomputed_exprs_level_starts()[-1],
-                dtype=self.dtype)
+                dtype=self.complex_dtype)
 
     def multipole_expansions_view(self, mpole_exps, level):
         expn_start, expn_stop = \
@@ -499,6 +459,30 @@
         exprs_level = m2l_precomputed_exprs[expn_start:expn_stop]
         return (translation_class_start, exprs_level.reshape(
                             translation_class_stop - translation_class_start, -1))
+
+    @memoize_method
+    def pp_multipole_expansions_level_starts(self):
+        def order_to_size(order):
+            mpole_expn = self.code.multipole_expansion_factory(order)
+            local_expn = self.code.local_expansion_factory(order)
+            return local_expn.m2l_global_precompute_nexpr(mpole_expn)
+
+        return self._expansions_level_starts(order_to_size,
+                level_starts=self.tree.level_start_box_nrs)
+
+    def pp_multipole_expansion_zeros(self):
+        return cl.array.zeros(
+                self.queue,
+                self.pp_multipole_expansions_level_starts()[-1],
+                dtype=self.complex_dtype)
+
+    def pp_multipole_expansions_view(self, mpole_exps, level):
+        expn_start, expn_stop = \
+                self.pp_multipole_expansions_level_starts()[level:level+2]
+        box_start, box_stop = self.tree.level_start_box_nrs[level:level+2]
+
+        return (box_start,
+                mpole_exps[expn_start:expn_stop].reshape(box_stop-box_start, -1))
 
     def output_zeros(self):
         from pytools.obj_array import make_obj_array
@@ -729,16 +713,40 @@
         else:
             return self.code.m2l
 
-<<<<<<< HEAD
-=======
-    def m2l_mpole_expansions_view(self, mpole_exps, lev):
-        return self.multipole_expansions_view(mpole_exps, lev)
-
->>>>>>> 4b959057
     def multipole_to_local(self,
             level_start_target_box_nrs,
             target_boxes, src_box_starts, src_box_lists,
             mpole_exps):
+
+        if self.use_fft:
+            pp_mpole_exps = self.pp_multipole_expansion_zeros()
+            events = []
+            for lev in range(self.tree.nlevels):
+                order = self.level_orders[lev]
+                preprocess_kernel = \
+                    self.code.m2l_preprocess_kernel(order, order)
+
+                source_level_start_ibox, source_mpoles_view = \
+                        self.multipole_expansions_view(mpole_exps, lev)
+
+                _, pp_source_mpoles_view = \
+                        self.pp_multipole_expansions_view(pp_mpole_exps, lev)
+
+                tr_classes = self.m2l_translation_class_level_start_box_nrs()
+                # There's no M2L happening in this level
+                if tr_classes[lev] == tr_classes[lev + 1]:
+                    continue
+
+                evt, _ = preprocess_kernel(
+                    self.queue,
+                    src_expansions=source_mpoles_view,
+                    pp_src_expansions=pp_source_mpoles_view,
+                    src_rscale=level_to_rscale(self.tree, lev),
+                    **self.kernel_extra_kwargs
+                )
+                events.append(evt)
+            mpole_exps = pp_mpole_exps
+
         local_exps = self.local_expansion_zeros()
 
         events = []
@@ -769,21 +777,13 @@
                     src_rscale=level_to_rscale(self.tree, lev),
                     tgt_rscale=level_to_rscale(self.tree, lev),
 
-<<<<<<< HEAD
                     **self.kernel_extra_kwargs)
 
-            if not self.multipole_to_local_precompute(kwargs, lev):
-                continue
-            evt, _ = m2l(self.queue, **kwargs)
-
-=======
-                    **self.kernel_extra_kwargs
-            )
             # There's no m2ls needed in this level
             if not self.multipole_to_local_precompute(kwargs, lev):
                 continue
             evt, _ = m2l(self.queue, **kwargs)
->>>>>>> 4b959057
+
             events.append(evt)
 
         return (local_exps, SumpyTimingFuture(self.queue, events))
@@ -979,115 +979,6 @@
     def finalize_potentials(self, potentials):
         return potentials
 
-
-class SumpyExpansionWithFFTWrangler(SumpyExpansionWrangler):
-
-    def __init__(self, code_container, queue, tree, dtype, fmm_level_to_order,
-            source_extra_kwargs,
-            kernel_extra_kwargs=None,
-            self_extra_kwargs=None,
-            translation_classes_data=None,
-            complex_dtype=None):
-
-        super(SumpyExpansionWithFFTWrangler, self).__init__(code_container, queue,
-            tree, dtype, fmm_level_to_order, source_extra_kwargs,
-            kernel_extra_kwargs=kernel_extra_kwargs,
-            self_extra_kwargs=self_extra_kwargs,
-            translation_classes_data=translation_classes_data)
-        assert self.translation_classes_data is not None
-        assert self.supports_optimized_m2l is True
-
-        if complex_dtype is not None:
-            self.complex_dtype = complex_dtype
-        elif self.dtype in (np.float32, np.complex64):
-            self.complex_dtype = np.complex64
-        elif self.dtype in (np.float64, np.complex128):
-            self.complex_dtype = np.complex128
-        else:
-            raise RuntimeError(f"Cannot compute complex type for {self.dtype}")
-
-    @memoize_method
-    def m2l_precomputed_exprs_level_starts(self):
-        def order_to_size(order):
-            mpole_expn = self.code.multipole_expansion_factory(order)
-            local_expn = self.code.local_expansion_factory(order)
-            return local_expn.m2l_global_precompute_nexpr(mpole_expn,
-                use_fft=True)
-
-        return self._expansions_level_starts(order_to_size,
-                level_starts=self.m2l_translation_class_level_start_box_nrs())
-
-    @memoize_method
-    def pp_multipole_expansions_level_starts(self):
-        def order_to_size(order):
-            mpole_expn = self.code.multipole_expansion_factory(order)
-            local_expn = self.code.local_expansion_factory(order)
-            return local_expn.m2l_global_precompute_nexpr(mpole_expn, use_fft=True)
-
-        return self._expansions_level_starts(order_to_size,
-                level_starts=self.tree.level_start_box_nrs)
-
-    def pp_multipole_expansion_zeros(self):
-        return cl.array.zeros(
-                self.queue,
-                self.pp_multipole_expansions_level_starts()[-1],
-                dtype=self.complex_dtype)
-
-    def m2l_mpole_expansions_view(self, mpole_exps, level):
-        expn_start, expn_stop = \
-                self.pp_multipole_expansions_level_starts()[level:level+2]
-        box_start, box_stop = self.tree.level_start_box_nrs[level:level+2]
-
-        return (box_start,
-                mpole_exps[expn_start:expn_stop].reshape(box_stop-box_start, -1))
-
-    def m2l_precomputed_exprs_zeros(self):
-        return cl.array.zeros(
-                self.queue,
-                self.m2l_precomputed_exprs_level_starts()[-1],
-                dtype=self.complex_dtype)
-
-    def multipole_to_local(self,
-            level_start_target_box_nrs,
-            target_boxes, src_box_starts, src_box_lists,
-            mpole_exps):
-        pp_mpole_exps = self.pp_multipole_expansion_zeros()
-        events = []
-        for lev in range(self.tree.nlevels):
-            order = self.level_orders[lev]
-            preprocess_kernel = \
-                self.code.m2l_preprocess_kernel(order, order)
-
-            source_level_start_ibox, source_mpoles_view = \
-                    self.multipole_expansions_view(mpole_exps, lev)
-
-            _, pp_source_mpoles_view = \
-                    self.m2l_mpole_expansions_view(pp_mpole_exps, lev)
-
-            tr_classes = self.m2l_translation_class_level_start_box_nrs()
-            # There's no M2L happening in this level
-            if tr_classes[lev] == tr_classes[lev + 1]:
-                continue
-
-            evt, _ = preprocess_kernel(
-                self.queue,
-                src_expansions=source_mpoles_view,
-                pp_src_expansions=pp_source_mpoles_view,
-                src_rscale=level_to_rscale(self.tree, lev),
-                **self.kernel_extra_kwargs
-            )
-            events.append(evt)
-
-        a = SumpyTimingFuture(self.queue, events)
-        print(a.result()["wall_elapsed"])        
-
-        result, timing_future = SumpyExpansionWrangler.multipole_to_local(
-            self, level_start_target_box_nrs, target_boxes, src_box_starts,
-            src_box_lists, pp_mpole_exps)
-
-        events += timing_future.events
-        return (result, SumpyTimingFuture(self.queue, events))
-
 # }}}
 
 # vim: foldmethod=marker