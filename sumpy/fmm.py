--- conflicted
+++ resolved
@@ -157,15 +157,12 @@
     def get_wrangler(self, queue, tree, dtype, fmm_level_to_order,
             source_extra_kwargs=None,
             kernel_extra_kwargs=None,
-<<<<<<< HEAD
             self_extra_kwargs=None,
             translation_classes_data=None):
-=======
-            self_extra_kwargs=None):
+
         if source_extra_kwargs is None:
             source_extra_kwargs = {}
 
->>>>>>> 00e3309b
         return SumpyExpansionWrangler(self, queue, tree, dtype, fmm_level_to_order,
                 source_extra_kwargs, kernel_extra_kwargs, self_extra_kwargs,
                 translation_classes_data=translation_classes_data)
