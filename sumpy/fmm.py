from __future__ import annotations


__copyright__ = "Copyright (C) 2013 Andreas Kloeckner"

__license__ = """
Permission is hereby granted, free of charge, to any person obtaining a copy
of this software and associated documentation files (the "Software"), to deal
in the Software without restriction, including without limitation the rights
to use, copy, modify, merge, publish, distribute, sublicense, and/or sell
copies of the Software, and to permit persons to whom the Software is
furnished to do so, subject to the following conditions:

The above copyright notice and this permission notice shall be included in
all copies or substantial portions of the Software.

THE SOFTWARE IS PROVIDED "AS IS", WITHOUT WARRANTY OF ANY KIND, EXPRESS OR
IMPLIED, INCLUDING BUT NOT LIMITED TO THE WARRANTIES OF MERCHANTABILITY,
FITNESS FOR A PARTICULAR PURPOSE AND NONINFRINGEMENT. IN NO EVENT SHALL THE
AUTHORS OR COPYRIGHT HOLDERS BE LIABLE FOR ANY CLAIM, DAMAGES OR OTHER
LIABILITY, WHETHER IN AN ACTION OF CONTRACT, TORT OR OTHERWISE, ARISING FROM,
OUT OF OR IN CONNECTION WITH THE SOFTWARE OR THE USE OR OTHER DEALINGS IN
THE SOFTWARE.
"""

__doc__ = """Integrates :mod:`boxtree` with :mod:`sumpy`.

.. autoclass:: SumpyTreeIndependentDataForWrangler
.. autoclass:: SumpyExpansionWrangler
"""

<<<<<<< HEAD
import numpy as np
=======

from typing import Protocol

from boxtree.fmm import ExpansionWranglerInterface, TreeIndependentDataForWrangler
>>>>>>> 56f36681

import pyopencl as cl
import pyopencl.array
from pytools import memoize_method

from arraycontext import Array

from sumpy.array_context import PyOpenCLArrayContext
from sumpy import (
<<<<<<< HEAD
        P2EFromSingleBox, P2EFromCSR,
        E2PFromSingleBox, E2PFromCSR,
        P2PFromCSR,
        E2EFromCSR, M2LUsingTranslationClassesDependentData,
        E2EFromChildren, E2EFromParent,
        M2LGenerateTranslationClassesDependentData,
        M2LPreprocessMultipole, M2LPostprocessLocal)
from sumpy.tools import to_complex_dtype, run_opencl_fft, get_opencl_fft_app
=======
    E2EFromChildren,
    E2EFromCSR,
    E2EFromParent,
    E2PFromCSR,
    E2PFromSingleBox,
    M2LGenerateTranslationClassesDependentData,
    M2LPostprocessLocal,
    M2LPreprocessMultipole,
    M2LUsingTranslationClassesDependentData,
    P2EFromCSR,
    P2EFromSingleBox,
    P2PFromCSR,
)
from sumpy.tools import (
    AggregateProfilingEvent,
    get_native_event,
    get_opencl_fft_app,
    run_opencl_fft,
    to_complex_dtype,
)
>>>>>>> 56f36681


# {{{ tree-independent data for wrangler

class SumpyTreeIndependentDataForWrangler(TreeIndependentDataForWrangler):
    """Objects of this type serve as a place to keep the code needed
    for :class:`SumpyExpansionWrangler`. Since :class:`SumpyExpansionWrangler`
    contains data that is allowed to be more ephemeral than the code, the code's
    lifetime is decoupled by storing it in this object.
    """

    def __init__(self,
            array_context: PyOpenCLArrayContext,
            multipole_expansion_factory,
            local_expansion_factory,
            target_kernels, exclude_self=False, use_rscale=None,
            strength_usage=None, source_kernels=None):
        """
        :arg multipole_expansion_factory: a callable of a single argument (order)
            that returns a multipole expansion.
        :arg local_expansion_factory: a callable of a single argument (order)
            that returns a local expansion.
        :arg target_kernels: a list of output kernels
        :arg exclude_self: whether the self contribution should be excluded
        :arg strength_usage: passed unchanged to p2l, p2m and p2p.
        :arg source_kernels: passed unchanged to p2l, p2m and p2p.
        """
        super().__init__()

        self._setup_actx = array_context

        self.multipole_expansion_factory = multipole_expansion_factory
        self.local_expansion_factory = local_expansion_factory
        self.source_kernels = source_kernels
        self.target_kernels = target_kernels
        self.exclude_self = exclude_self
        self.use_rscale = use_rscale
        self.strength_usage = strength_usage

    @memoize_method
    def get_base_kernel(self):
        from pytools import single_valued
        return single_valued(k.get_base_kernel() for k in self.target_kernels)

    @memoize_method
    def multipole_expansion(self, order):
        return self.multipole_expansion_factory(order, self.use_rscale)

    @memoize_method
    def local_expansion(self, order):
        return self.local_expansion_factory(order, self.use_rscale)

    @property
    def m2l_translation(self):
        return self.local_expansion(0).m2l_translation

    @memoize_method
    def p2m(self, tgt_order):
        return P2EFromSingleBox(
                kernels=self.source_kernels,
                expansion=self.multipole_expansion(tgt_order),
                strength_usage=self.strength_usage, name="p2m")

    @memoize_method
    def p2l(self, tgt_order):
        return P2EFromCSR(
                kernels=self.source_kernels,
                expansion=self.local_expansion(tgt_order),
                strength_usage=self.strength_usage, name="p2l")

    @memoize_method
    def m2m(self, src_order, tgt_order):
        return E2EFromChildren(
                self.multipole_expansion(src_order),
                self.multipole_expansion(tgt_order), name="m2m")

    @memoize_method
    def m2l(self, src_order, tgt_order,
            m2l_use_translation_classes_dependent_data=False):
        if m2l_use_translation_classes_dependent_data:
            m2l_class = M2LUsingTranslationClassesDependentData
        else:
            m2l_class = E2EFromCSR
        return m2l_class(
                self.multipole_expansion(src_order),
                self.local_expansion(tgt_order), name="m2l")

    @memoize_method
    def m2l_translation_class_dependent_data_kernel(self, src_order, tgt_order):
        return M2LGenerateTranslationClassesDependentData(
                self.multipole_expansion(src_order),
                self.local_expansion(tgt_order))

    @memoize_method
    def m2l_preprocess_mpole_kernel(self, src_order, tgt_order):
        return M2LPreprocessMultipole(
                self.multipole_expansion(src_order),
                self.local_expansion(tgt_order))

    @memoize_method
    def m2l_postprocess_local_kernel(self, src_order, tgt_order):
        return M2LPostprocessLocal(
                self.multipole_expansion(src_order),
                self.local_expansion(tgt_order))

    @memoize_method
    def l2l(self, src_order, tgt_order):
        return E2EFromParent(
                self.local_expansion(src_order),
                self.local_expansion(tgt_order), name="l2l")

    @memoize_method
    def m2p(self, src_order):
        return E2PFromCSR(
                self.multipole_expansion(src_order),
                self.target_kernels, name="m2p")

    @memoize_method
    def l2p(self, src_order):
        return E2PFromSingleBox(
                self.local_expansion(src_order),
                self.target_kernels, name="l2p")

    @memoize_method
    def p2p(self):
        return P2PFromCSR(target_kernels=self.target_kernels,
                          source_kernels=self.source_kernels,
                          exclude_self=self.exclude_self,
                          strength_usage=self.strength_usage, name="p2p")

    @memoize_method
    def opencl_fft_app(self, shape, dtype, inverse):
<<<<<<< HEAD
        return get_opencl_fft_app(self._setup_actx, shape, dtype, inverse=inverse)
=======
        with cl.CommandQueue(self.cl_context) as queue:
            return get_opencl_fft_app(queue, shape, dtype, inverse)

# }}}


# {{{ timing future

_SECONDS_PER_NANOSECOND = 1e-9


class CLEventLike(Protocol):
    """
    EventLike objects have an attribute native_event that returns
    a cl.Event that indicates the end of the event.
    """
    native_event: cl.Event


class UnableToCollectTimingData(UserWarning):
    pass


class SumpyTimingFuture:

    def __init__(self, queue, events: list[cl.Event | CLEventLike]):
        self.queue = queue
        self.events = events

    @property
    def native_events(self) -> list[cl.Event]:
        return [evt if isinstance(evt, cl.Event) else evt.native_event
                for evt in self.events]

    @memoize_method
    def result(self):
        from boxtree.timing import TimingResult

        if not self.queue.properties & cl.command_queue_properties.PROFILING_ENABLE:
            from warnings import warn
            warn(
                    "Profiling was not enabled in the command queue. "
                    "Timing data will not be collected.",
                    category=UnableToCollectTimingData,
                    stacklevel=3)
            return TimingResult(wall_elapsed=None)

        if self.events:
            pyopencl.wait_for_events(self.native_events)

        result = 0
        for event in self.events:
            result += (
                    (event.profile.end - event.profile.start)
                    * _SECONDS_PER_NANOSECOND)

        return TimingResult(wall_elapsed=result)

    def done(self):
        return all(
                event.get_info(cl.event_info.COMMAND_EXECUTION_STATUS)
                == cl.command_execution_status.COMPLETE
                for event in self.native_events)
>>>>>>> 56f36681

# }}}


# {{{ expansion wrangler

class SumpyExpansionWrangler(ExpansionWranglerInterface):
    """Implements the :class:`boxtree.fmm.ExpansionWranglerInterface`
    by using :mod:`sumpy` expansions/translations.

    .. attribute:: source_extra_kwargs

        Keyword arguments to be passed to interactions that involve
        source particles.

    .. attribute:: kernel_extra_kwargs

        Keyword arguments to be passed to interactions that involve
        expansions, but not source particles.

    .. attribute:: self_extra_kwargs

        Keyword arguments to be passed for handling
        self interactions (source and target particles are the same),
        provided special handling is needed

    .. attribute:: preprocessed_mpole_dtype

        Type for the preprocessed multipole expansion if used for M2L.
    """

    def __init__(self,
            tree_indep, traversal, dtype, fmm_level_to_order,
            source_extra_kwargs=None,
            kernel_extra_kwargs=None,
            self_extra_kwargs=None,
            translation_classes_data=None,
            preprocessed_mpole_dtype=None,
            *, _disable_translation_classes=False):
        super().__init__(tree_indep, traversal)

        self.dtype = dtype

        if not self.tree_indep.m2l_translation.use_fft:
            # If not FFT, we don't need complex dtypes
            self.preprocessed_mpole_dtype = dtype
        elif preprocessed_mpole_dtype is not None:
            self.preprocessed_mpole_dtype = preprocessed_mpole_dtype
        else:
            # FIXME: It is weird that the wrangler has to compute this.
            self.preprocessed_mpole_dtype = to_complex_dtype(dtype)

        if source_extra_kwargs is None:
            source_extra_kwargs = {}
        if kernel_extra_kwargs is None:
            kernel_extra_kwargs = {}
        if self_extra_kwargs is None:
            self_extra_kwargs = {}

        if not callable(fmm_level_to_order):
            raise TypeError("fmm_level_to_order not passed")

        base_kernel = tree_indep.get_base_kernel()
        kernel_arg_set = frozenset(kernel_extra_kwargs.items())
        self.level_orders = [
                fmm_level_to_order(base_kernel, kernel_arg_set, traversal.tree, lev)
                for lev in range(traversal.tree.nlevels)]

        self.source_extra_kwargs = source_extra_kwargs
        self.kernel_extra_kwargs = kernel_extra_kwargs
        self.self_extra_kwargs = self_extra_kwargs

        self.extra_kwargs = source_extra_kwargs.copy()
        self.extra_kwargs.update(self.kernel_extra_kwargs)

        if _disable_translation_classes or not base_kernel.is_translation_invariant:
            self.supports_translation_classes = False
        else:
            if translation_classes_data is None:
                from boxtree.translation_classes import TranslationClassesBuilder

                actx = tree_indep._setup_actx
                translation_classes_builder = TranslationClassesBuilder(actx)
                translation_classes_data, _ = translation_classes_builder(
                    actx, traversal, self.tree, is_translation_per_level=True)
                translation_classes_data = actx.freeze(translation_classes_data)

            self.supports_translation_classes = True

        self.translation_classes_data = translation_classes_data

    def level_to_rscale(self, level):
        tree = self.tree
        order = self.level_orders[level]
        r = tree.root_extent * (2**-level)

        # See L. Greengard and V. Rokhlin. On the efficient implementation of the
        # fast multipole algorithm. Technical report,
        # YALE UNIV NEW HAVEN CT DEPT OF COMPUTER SCIENCE, 1988.
        # rscale that we use in sumpy is the inverse of the scaling used in the
        # paper and therefore we should use r / order. However empirically
        # we have observed that 2r / order is better for numerical stability
        # for Laplace and 4r / order for biharmonic kernel.
        knl = self.tree_indep.get_base_kernel()
        from sumpy.kernel import BiharmonicKernel
        if isinstance(knl, BiharmonicKernel):
            return r * 4 / order
        else:
            return r * 2 / order

    # {{{ data vector utilities

    @property
    @memoize_method
    def tree_level_start_box_nrs(self):
        # NOTE: a host version of `level_start_box_nrs` is used repeatedly and
        # this simply caches it to avoid repeated transfers
        actx = self.tree_indep._setup_actx
        return actx.to_numpy(self.tree.level_start_box_nrs)

    def _expansions_level_starts(self, order_to_size):
        return build_csr_level_starts(self.level_orders, order_to_size,
                self.tree_level_start_box_nrs)

    @memoize_method
    def multipole_expansions_level_starts(self):
        return self._expansions_level_starts(
                lambda order: len(self.tree_indep.multipole_expansion(order)))

    @memoize_method
    def local_expansions_level_starts(self):
        return self._expansions_level_starts(
                lambda order: len(self.tree_indep.local_expansion(order)))

    @memoize_method
    def m2l_translation_class_level_start_box_nrs(self):
        actx = self.tree_indep._setup_actx
        return actx.to_numpy(
            self.translation_classes_data
            .from_sep_siblings_translation_classes_level_starts)

    @memoize_method
    def m2l_translation_classes_dependent_data_level_starts(self):
        def order_to_size(order):
            mpole_expn = self.tree_indep.multipole_expansion(order)
            local_expn = self.tree_indep.local_expansion(order)
            m2l_translation = local_expn.m2l_translation
            return m2l_translation.translation_classes_dependent_ndata(
                    local_expn, mpole_expn)

        return build_csr_level_starts(self.level_orders, order_to_size,
                level_starts=self.m2l_translation_class_level_start_box_nrs())

    def multipole_expansion_zeros(self, actx: PyOpenCLArrayContext) -> Array:
        """Return an expansions array (which must support addition)
        capable of holding one multipole or local expansion for every
        box in the tree.
        """
        return actx.zeros(
                self.multipole_expansions_level_starts()[-1],
                dtype=self.dtype)

    def local_expansion_zeros(self, actx) -> Array:
        """Return an expansions array (which must support addition)
        capable of holding one multipole or local expansion for every
        box in the tree.
        """
        return actx.zeros(
                self.local_expansions_level_starts()[-1],
                dtype=self.dtype)

    def m2l_translation_classes_dependent_data_zeros(
            self, actx: PyOpenCLArrayContext):
        data_level_starts = (
            self.m2l_translation_classes_dependent_data_level_starts())
        level_start_box_nrs = (
            self.m2l_translation_class_level_start_box_nrs())

        result = []
        for level in range(self.tree.nlevels):
            expn_start, expn_stop = data_level_starts[level:level + 2]
            translation_class_start, translation_class_stop = (
                level_start_box_nrs[level:level + 2])

            exprs_level = actx.zeros(
                expn_stop - expn_start,
                dtype=self.preprocessed_mpole_dtype
                ).reshape(translation_class_stop - translation_class_start, -1)
            result.append(exprs_level)

        return result

    def multipole_expansions_view(self, mpole_exps, level):
        expn_start, expn_stop = (
                self.multipole_expansions_level_starts()[level:level + 2])
        box_start, box_stop = self.tree_level_start_box_nrs[level:level + 2]

        return (box_start,
                mpole_exps[expn_start:expn_stop].reshape(box_stop-box_start, -1))

    def local_expansions_view(self, local_exps, level):
        expn_start, expn_stop = (
                self.local_expansions_level_starts()[level:level + 2])
        box_start, box_stop = self.tree_level_start_box_nrs[level:level + 2]

        return (box_start,
                local_exps[expn_start:expn_stop].reshape(box_stop-box_start, -1))

    def m2l_translation_classes_dependent_data_view(self,
                m2l_translation_classes_dependent_data, level):
        translation_class_start, _ = (
            self.m2l_translation_class_level_start_box_nrs()[level:level + 2])
        exprs_level = m2l_translation_classes_dependent_data[level]
        return (translation_class_start, exprs_level)

    @memoize_method
    def m2l_preproc_mpole_expansions_level_starts(self):
        def order_to_size(order):
            mpole_expn = self.tree_indep.multipole_expansion(order)
            local_expn = self.tree_indep.local_expansion(order)
            res = local_expn.m2l_translation.preprocess_multipole_nexprs(
                local_expn, mpole_expn)
            return res

        return build_csr_level_starts(self.level_orders, order_to_size,
                level_starts=self.tree_level_start_box_nrs)

    def m2l_preproc_mpole_expansion_zeros(
            self, actx: PyOpenCLArrayContext, template_ary):
        level_starts = self.m2l_preproc_mpole_expansions_level_starts()

        result = []
        for level in range(self.tree.nlevels):
            expn_start, expn_stop = level_starts[level:level+2]
            box_start, box_stop = self.tree_level_start_box_nrs[level:level+2]

            exprs_level = actx.zeros(
                expn_stop - expn_start,
                dtype=self.preprocessed_mpole_dtype,
                ).reshape(box_stop - box_start, -1)
            result.append(exprs_level)

        return result

    def m2l_preproc_mpole_expansions_view(self, mpole_exps, level):
        box_start, _ = self.tree_level_start_box_nrs[level:level+2]
        return (box_start, mpole_exps[level])

    m2l_work_array_view = m2l_preproc_mpole_expansions_view
    m2l_work_array_zeros = m2l_preproc_mpole_expansion_zeros
    m2l_work_array_level_starts = m2l_preproc_mpole_expansions_level_starts

    def output_zeros(self, actx: PyOpenCLArrayContext) -> np.ndarray:
        """Return a potentials array (which must support addition) capable of
        holding a potential value for each target in the tree. Note that
        :func:`drive_fmm` makes no assumptions about *potential* other than
        that it supports addition--it may consist of potentials, gradients of
        the potential, or arbitrary other per-target output data.
        """
        from pytools.obj_array import make_obj_array
        return make_obj_array([
                actx.zeros(self.tree.ntargets, dtype=self.dtype)
                for k in self.tree_indep.target_kernels])

    def reorder_sources(self, source_array):
        return source_array[self.tree.user_source_ids]

    def reorder_potentials(self, potentials):
        import numpy as np

        from pytools.obj_array import obj_array_vectorize
        assert (
                isinstance(potentials, np.ndarray)
                and potentials.dtype.char == "O")

        def reorder(x):
            return x[self.tree.sorted_target_ids]

        return obj_array_vectorize(reorder, potentials)

    @property
    @memoize_method
    def max_nsources_in_one_box(self):
        actx = self.tree_indep._setup_actx
        return actx.to_numpy(
            actx.np.max(self.tree.box_source_counts_nonchild)
            ).item()

    @property
    @memoize_method
    def max_ntargets_in_one_box(self):
        actx = self.tree_indep._setup_actx
        return actx.to_numpy(
            actx.np.max(self.tree.box_target_counts_nonchild)
            ).item()

    # }}}

    # {{{ source/target dispatch

    # These exist so that subclasses can override access to per-box source/target
    # lists, for example to use point sources instead of regular sources, or to
    # use a FilteredTargetListsInTreeOrder object.

    def box_source_list_kwargs(self):
        return {
                "box_source_starts": self.tree.box_source_starts,
                "box_source_counts_nonchild": self.tree.box_source_counts_nonchild,
                "sources": self.tree.sources}

    def box_target_list_kwargs(self):
        return {
                "box_target_starts": self.tree.box_target_starts,
                "box_target_counts_nonchild": self.tree.box_target_counts_nonchild,
                "targets": self.tree.targets}

    # }}}

    def run_opencl_fft(self, actx: PyOpenCLArrayContext,
            input_vec, inverse, wait_for):
        app = self.tree_indep.opencl_fft_app(input_vec.shape, input_vec.dtype,
            inverse)
        evt, result = run_opencl_fft(
            actx, app, input_vec, inverse=inverse, wait_for=wait_for)

        from sumpy.tools import get_native_event
        input_vec.add_event(get_native_event(evt))
        result.add_event(get_native_event(evt))

        return result

    def form_multipoles(self,
            actx: PyOpenCLArrayContext,
            level_start_source_box_nrs, source_boxes,
            src_weight_vecs):
        mpoles = self.multipole_expansion_zeros(actx)
        level_start_source_box_nrs = actx.to_numpy(level_start_source_box_nrs)

        kwargs = self.extra_kwargs.copy()
        kwargs.update(self.box_source_list_kwargs())

        for lev in range(self.tree.nlevels):
            p2m = self.tree_indep.p2m(self.level_orders[lev])
            start, stop = level_start_source_box_nrs[lev:lev+2]
            if start == stop:
                continue

            level_start_ibox, mpoles_view = self.multipole_expansions_view(
                    mpoles, lev)

            mpoles_res = p2m(
                    actx,
                    source_boxes=source_boxes[start:stop],
                    centers=self.tree.box_centers,
                    strengths=src_weight_vecs,
                    tgt_expansions=mpoles_view,
                    tgt_base_ibox=level_start_ibox,
                    rscale=self.level_to_rscale(lev),

                    **kwargs)

            assert mpoles_res is mpoles_view

        return mpoles

    def coarsen_multipoles(self,
            actx: PyOpenCLArrayContext,
            level_start_source_parent_box_nrs,
            source_parent_boxes,
            mpoles):
        tree = self.tree
        level_start_source_parent_box_nrs = (
            actx.to_numpy(level_start_source_parent_box_nrs))

        # nlevels-1 is the last valid level index
        # nlevels-2 is the last valid level that could have children
        #
        # 3 is the last relevant source_level.
        # 2 is the last relevant target_level.
        # (because no level 1 box will be well-separated from another)
        for source_level in range(tree.nlevels-1, 2, -1):
            target_level = source_level - 1
            assert target_level > 0

            start, stop = level_start_source_parent_box_nrs[
                            target_level:target_level+2]
            if start == stop:
                print("source", source_level, "empty")
                continue

            m2m = self.tree_indep.m2m(
                    self.level_orders[source_level],
                    self.level_orders[target_level])

            source_level_start_ibox, source_mpoles_view = (
                    self.multipole_expansions_view(mpoles, source_level))
            target_level_start_ibox, target_mpoles_view = (
                    self.multipole_expansions_view(mpoles, target_level))

            mpoles_res = m2m(
                    actx,
                    src_expansions=source_mpoles_view,
                    src_base_ibox=source_level_start_ibox,
                    tgt_expansions=target_mpoles_view,
                    tgt_base_ibox=target_level_start_ibox,

                    target_boxes=source_parent_boxes[start:stop],
                    box_child_ids=self.tree.box_child_ids,
                    centers=self.tree.box_centers,

                    src_rscale=self.level_to_rscale(source_level),
                    tgt_rscale=self.level_to_rscale(target_level),

                    **self.kernel_extra_kwargs)

            assert mpoles_res is target_mpoles_view

        return mpoles

    def eval_direct(self,
            actx: PyOpenCLArrayContext,
            target_boxes, source_box_starts,
            source_box_lists, src_weight_vecs):
        pot = self.output_zeros(actx)

        kwargs = self.extra_kwargs.copy()
        kwargs.update(self.self_extra_kwargs)
        kwargs.update(self.box_source_list_kwargs())
        kwargs.update(self.box_target_list_kwargs())

        pot_res = self.tree_indep.p2p()(actx,
                target_boxes=target_boxes,
                source_box_starts=source_box_starts,
                source_box_lists=source_box_lists,
                strength=src_weight_vecs,
                result=pot,
                max_nsources_in_one_box=self.max_nsources_in_one_box,
                max_ntargets_in_one_box=self.max_ntargets_in_one_box,
                **kwargs)

        for pot_i, pot_res_i in zip(pot, pot_res, strict=True):
            assert pot_i is pot_res_i

        return pot

    @memoize_method
    def multipole_to_local_precompute(self):
        actx = self.tree_indep._setup_actx

        result = []
        m2l_translation_classes_dependent_data = (
            self.m2l_translation_classes_dependent_data_zeros(actx))

        for lev in range(self.tree.nlevels):
            src_rscale = self.level_to_rscale(lev)
            order = self.level_orders[lev]
            precompute_kernel = (
                self.tree_indep.m2l_translation_class_dependent_data_kernel(
                        order, order)
                )

            translation_classes_level_start, \
                m2l_translation_classes_dependent_data_view = \
                    self.m2l_translation_classes_dependent_data_view(
                            m2l_translation_classes_dependent_data, lev)

            ntranslation_classes = (
                    m2l_translation_classes_dependent_data_view.shape[0])

            if ntranslation_classes == 0:
                result.append(actx.np.zeros_like(
                    m2l_translation_classes_dependent_data_view))
                continue

            data = self.translation_classes_data
            m2l_translation_vectors = (
                data.from_sep_siblings_translation_class_to_distance_vector)

            precompute_kernel(
                actx,
                src_rscale=src_rscale,
                translation_classes_level_start=translation_classes_level_start,
                ntranslation_classes=ntranslation_classes,
                m2l_translation_classes_dependent_data=(
                    m2l_translation_classes_dependent_data_view),
                m2l_translation_vectors=m2l_translation_vectors,
                ntranslation_vectors=m2l_translation_vectors.shape[1],
                **self.kernel_extra_kwargs
            )

            if self.tree_indep.m2l_translation.use_fft:
                m2l_translation_classes_dependent_data_view = (
                    self.run_opencl_fft(actx,
                        m2l_translation_classes_dependent_data_view,
                        inverse=False, wait_for=None))
            result.append(m2l_translation_classes_dependent_data_view)

        result = [actx.freeze(arr) for arr in result]
        return result

    def _add_m2l_precompute_kwargs(self, kwargs_for_m2l,
            lev):
        """This method is used for adding the information needed for a
        multipole-to-local translation with precomputation to the keywords
        passed to multipole-to-local translation.
        """
        if not self.supports_translation_classes:
            return
        m2l_translation_classes_dependent_data = \
                self.multipole_to_local_precompute()
        translation_classes_level_start, \
            m2l_translation_classes_dependent_data_view = \
                self.m2l_translation_classes_dependent_data_view(
                        m2l_translation_classes_dependent_data, lev)
        kwargs_for_m2l["m2l_translation_classes_dependent_data"] = \
            m2l_translation_classes_dependent_data_view
        kwargs_for_m2l["translation_classes_level_start"] = \
            translation_classes_level_start
        kwargs_for_m2l["m2l_translation_classes_lists"] = \
            self.translation_classes_data.from_sep_siblings_translation_classes

    def multipole_to_local(self,
            actx: PyOpenCLArrayContext,
            level_start_target_box_nrs,
            target_boxes, src_box_starts, src_box_lists,
            mpole_exps):

        local_exps = self.local_expansion_zeros(actx)
        level_start_target_box_nrs = actx.to_numpy(level_start_target_box_nrs)

        if self.tree_indep.m2l_translation.use_preprocessing:
            preprocessed_mpole_exps = (
                self.m2l_preproc_mpole_expansion_zeros(actx, mpole_exps))
            m2l_work_array = self.m2l_work_array_zeros(actx, local_exps)
            mpole_exps_view_func = self.m2l_preproc_mpole_expansions_view
            local_exps_view_func = self.m2l_work_array_view
        else:
            preprocessed_mpole_exps = mpole_exps
            m2l_work_array = local_exps
            mpole_exps_view_func = self.multipole_expansions_view
            local_exps_view_func = self.local_expansions_view

        for lev in range(self.tree.nlevels):
            wait_for = []

            start, stop = level_start_target_box_nrs[lev:lev+2]
            if start == stop:
                continue

            if self.tree_indep.m2l_translation.use_preprocessing:
                order = self.level_orders[lev]
                preprocess_mpole_kernel = \
                    self.tree_indep.m2l_preprocess_mpole_kernel(order, order)

                _, source_mpoles_view = \
                        self.multipole_expansions_view(mpole_exps, lev)

                tr_classes = self.m2l_translation_class_level_start_box_nrs()
                if tr_classes[lev] == tr_classes[lev + 1]:
                    # There is no M2L happening in this level
                    continue

                preprocess_mpole_kernel(
                    actx,
                    src_expansions=source_mpoles_view,
                    preprocessed_src_expansions=preprocessed_mpole_exps[lev],
                    src_rscale=self.level_to_rscale(lev),
                    wait_for=wait_for,
                    **self.kernel_extra_kwargs
                )

                if self.tree_indep.m2l_translation.use_fft:
                    preprocessed_mpole_exps[lev] = \
                        self.run_opencl_fft(actx,
                            preprocessed_mpole_exps[lev],
                            inverse=False, wait_for=wait_for)

            order = self.level_orders[lev]
            m2l = self.tree_indep.m2l(order, order,
                    self.supports_translation_classes)

            source_level_start_ibox, source_mpoles_view = \
                    mpole_exps_view_func(preprocessed_mpole_exps, lev)
            target_level_start_ibox, target_locals_view = \
                    local_exps_view_func(m2l_work_array, lev)

            kwargs = dict(
                    src_expansions=source_mpoles_view,
                    src_base_ibox=source_level_start_ibox,
                    tgt_expansions=target_locals_view,
                    tgt_base_ibox=target_level_start_ibox,

                    target_boxes=target_boxes[start:stop],
                    src_box_starts=src_box_starts[start:stop+1],
                    src_box_lists=src_box_lists,
                    centers=self.tree.box_centers,

                    src_rscale=self.level_to_rscale(lev),
                    tgt_rscale=self.level_to_rscale(lev),

                    **self.kernel_extra_kwargs)

            self._add_m2l_precompute_kwargs(kwargs, lev)
            if "m2l_translation_classes_dependent_data" in kwargs and \
                    kwargs["m2l_translation_classes_dependent_data"].size == 0:
                # There is nothing to do for this level
                continue
            m2l(actx, **kwargs, wait_for=wait_for)

            if self.tree_indep.m2l_translation.use_preprocessing:
                order = self.level_orders[lev]
                postprocess_local_kernel = \
                    self.tree_indep.m2l_postprocess_local_kernel(order, order)

                _, target_locals_view = \
                        self.local_expansions_view(local_exps, lev)

                _, target_locals_before_postprocessing_view = \
                        self.m2l_work_array_view(
                                m2l_work_array, lev)

                tr_classes = self.m2l_translation_class_level_start_box_nrs()
                if tr_classes[lev] == tr_classes[lev + 1]:
                    # There is no M2L happening in this level
                    continue

                if self.tree_indep.m2l_translation.use_fft:
                    target_locals_before_postprocessing_view = \
                        self.run_opencl_fft(actx,
                            target_locals_before_postprocessing_view,
                            inverse=True, wait_for=wait_for)

                postprocess_local_kernel(
                    actx,
                    tgt_expansions=target_locals_view,
                    tgt_expansions_before_postprocessing=(
                        target_locals_before_postprocessing_view),
                    src_rscale=self.level_to_rscale(lev),
                    tgt_rscale=self.level_to_rscale(lev),
                    wait_for=wait_for,
                    **self.kernel_extra_kwargs,
                )

        return local_exps

    def eval_multipoles(self,
            actx: PyOpenCLArrayContext,
            target_boxes_by_source_level, source_boxes_by_level, mpole_exps):
        pot = self.output_zeros(actx)

        kwargs = self.kernel_extra_kwargs.copy()
        kwargs.update(self.box_target_list_kwargs())

        wait_for = mpole_exps.events
        for isrc_level, ssn in enumerate(source_boxes_by_level):
            if len(target_boxes_by_source_level[isrc_level]) == 0:
                continue

            m2p = self.tree_indep.m2p(self.level_orders[isrc_level])

            source_level_start_ibox, source_mpoles_view = \
                    self.multipole_expansions_view(mpole_exps, isrc_level)

            pot_res = m2p(
                    actx,

                    src_expansions=source_mpoles_view,
                    src_base_ibox=source_level_start_ibox,

                    target_boxes=target_boxes_by_source_level[isrc_level],
                    source_box_starts=ssn.starts,
                    source_box_lists=ssn.lists,
                    centers=self.tree.box_centers,
                    result=pot,

                    rscale=self.level_to_rscale(isrc_level),

                    wait_for=wait_for,

                    **kwargs)

            for pot_i, pot_res_i in zip(pot, pot_res, strict=True):
                assert pot_i is pot_res_i

        return pot

    def form_locals(self,
            actx: PyOpenCLArrayContext,
            level_start_target_or_target_parent_box_nrs,
            target_or_target_parent_boxes, starts, lists, src_weight_vecs):
        local_exps = self.local_expansion_zeros(actx)
        level_start_target_or_target_parent_box_nrs = (
            actx.to_numpy(level_start_target_or_target_parent_box_nrs))

        kwargs = self.extra_kwargs.copy()
        kwargs.update(self.box_source_list_kwargs())

        for lev in range(self.tree.nlevels):
            start, stop = (
                level_start_target_or_target_parent_box_nrs[lev:lev+2])
            if start == stop:
                continue

            p2l = self.tree_indep.p2l(self.level_orders[lev])

            target_level_start_ibox, target_local_exps_view = \
                    self.local_expansions_view(local_exps, lev)

            result = p2l(
                    actx,
                    target_boxes=target_or_target_parent_boxes[start:stop],
                    source_box_starts=starts[start:stop+1],
                    source_box_lists=lists,
                    centers=self.tree.box_centers,
                    strengths=src_weight_vecs,

                    tgt_expansions=target_local_exps_view,
                    tgt_base_ibox=target_level_start_ibox,

                    rscale=self.level_to_rscale(lev),

                    **kwargs)

            assert result is target_local_exps_view

        return local_exps

    def refine_locals(self,
            actx: PyOpenCLArrayContext,
            level_start_target_or_target_parent_box_nrs,
            target_or_target_parent_boxes,
            local_exps):
        level_start_target_or_target_parent_box_nrs = (
            actx.to_numpy(level_start_target_or_target_parent_box_nrs))

        for target_lev in range(1, self.tree.nlevels):
            start, stop = (
                level_start_target_or_target_parent_box_nrs[target_lev:target_lev+2])
            if start == stop:
                continue

            source_lev = target_lev - 1
            l2l = self.tree_indep.l2l(
                    self.level_orders[source_lev],
                    self.level_orders[target_lev])

            source_level_start_ibox, source_local_exps_view = \
                    self.local_expansions_view(local_exps, source_lev)
            target_level_start_ibox, target_local_exps_view = \
                    self.local_expansions_view(local_exps, target_lev)

            local_exps_res = l2l(actx,
                    src_expansions=source_local_exps_view,
                    src_base_ibox=source_level_start_ibox,
                    tgt_expansions=target_local_exps_view,
                    tgt_base_ibox=target_level_start_ibox,

                    target_boxes=target_or_target_parent_boxes[start:stop],
                    box_parent_ids=self.tree.box_parent_ids,
                    centers=self.tree.box_centers,

                    src_rscale=self.level_to_rscale(source_lev),
                    tgt_rscale=self.level_to_rscale(target_lev),

                    **self.kernel_extra_kwargs)

            assert local_exps_res is target_local_exps_view

        return local_exps

    def eval_locals(self,
            actx: PyOpenCLArrayContext,
            level_start_target_box_nrs, target_boxes, local_exps):
        pot = self.output_zeros(actx)
        level_start_target_box_nrs = actx.to_numpy(level_start_target_box_nrs)

        kwargs = self.kernel_extra_kwargs.copy()
        kwargs.update(self.box_target_list_kwargs())

        for lev in range(self.tree.nlevels):
            start, stop = level_start_target_box_nrs[lev:lev+2]
            if start == stop:
                continue

            l2p = self.tree_indep.l2p(self.level_orders[lev])

            source_level_start_ibox, source_local_exps_view = \
                    self.local_expansions_view(local_exps, lev)

            pot_res = l2p(
                    actx,

                    src_expansions=source_local_exps_view,
                    src_base_ibox=source_level_start_ibox,

                    target_boxes=target_boxes[start:stop],
                    centers=self.tree.box_centers,
                    result=pot,

                    rscale=self.level_to_rscale(lev),

                    **kwargs)

            for pot_i, pot_res_i in zip(pot, pot_res, strict=True):
                assert pot_i is pot_res_i

        return pot

    def finalize_potentials(self, actx: PyOpenCLArrayContext, potentials):
        return potentials

# }}}


# {{{ build_csr_level_starts

def build_csr_level_starts(level_orders, order_to_size, level_starts):
    """Given a list of starts of boxes for each level and a callable
    that outputs the length of an expansion for a level, return
    a list of starts of an expansion for each level.
    Here, a list of starts for an object for each level means the
    starting indexes in an array for each level that stores the object
    in a row-major.

    :arg level_orders: A list of orders for each level.
    :arg order_to_size: A callable that returns the length of the
            expansion for the input level.
    :arg level_starts: A list of starts of boxes for each level.
    """
    result = [0]
    for lev in range(len(level_orders)):
        lev_nboxes = level_starts[lev+1] - level_starts[lev]

        expn_size = order_to_size(level_orders[lev])
        result.append(
                result[-1]
                + expn_size * lev_nboxes)

    return result

# }}}


# vim: foldmethod=marker<|MERGE_RESOLUTION|>--- conflicted
+++ resolved
@@ -29,33 +29,13 @@
 .. autoclass:: SumpyExpansionWrangler
 """
 
-<<<<<<< HEAD
 import numpy as np
-=======
-
-from typing import Protocol
-
+
+from arraycontext import Array
 from boxtree.fmm import ExpansionWranglerInterface, TreeIndependentDataForWrangler
->>>>>>> 56f36681
-
-import pyopencl as cl
-import pyopencl.array
 from pytools import memoize_method
 
-from arraycontext import Array
-
-from sumpy.array_context import PyOpenCLArrayContext
 from sumpy import (
-<<<<<<< HEAD
-        P2EFromSingleBox, P2EFromCSR,
-        E2PFromSingleBox, E2PFromCSR,
-        P2PFromCSR,
-        E2EFromCSR, M2LUsingTranslationClassesDependentData,
-        E2EFromChildren, E2EFromParent,
-        M2LGenerateTranslationClassesDependentData,
-        M2LPreprocessMultipole, M2LPostprocessLocal)
-from sumpy.tools import to_complex_dtype, run_opencl_fft, get_opencl_fft_app
-=======
     E2EFromChildren,
     E2EFromCSR,
     E2EFromParent,
@@ -69,14 +49,13 @@
     P2EFromSingleBox,
     P2PFromCSR,
 )
+from sumpy.array_context import PyOpenCLArrayContext
 from sumpy.tools import (
-    AggregateProfilingEvent,
     get_native_event,
     get_opencl_fft_app,
     run_opencl_fft,
     to_complex_dtype,
 )
->>>>>>> 56f36681
 
 
 # {{{ tree-independent data for wrangler
@@ -209,73 +188,7 @@
 
     @memoize_method
     def opencl_fft_app(self, shape, dtype, inverse):
-<<<<<<< HEAD
         return get_opencl_fft_app(self._setup_actx, shape, dtype, inverse=inverse)
-=======
-        with cl.CommandQueue(self.cl_context) as queue:
-            return get_opencl_fft_app(queue, shape, dtype, inverse)
-
-# }}}
-
-
-# {{{ timing future
-
-_SECONDS_PER_NANOSECOND = 1e-9
-
-
-class CLEventLike(Protocol):
-    """
-    EventLike objects have an attribute native_event that returns
-    a cl.Event that indicates the end of the event.
-    """
-    native_event: cl.Event
-
-
-class UnableToCollectTimingData(UserWarning):
-    pass
-
-
-class SumpyTimingFuture:
-
-    def __init__(self, queue, events: list[cl.Event | CLEventLike]):
-        self.queue = queue
-        self.events = events
-
-    @property
-    def native_events(self) -> list[cl.Event]:
-        return [evt if isinstance(evt, cl.Event) else evt.native_event
-                for evt in self.events]
-
-    @memoize_method
-    def result(self):
-        from boxtree.timing import TimingResult
-
-        if not self.queue.properties & cl.command_queue_properties.PROFILING_ENABLE:
-            from warnings import warn
-            warn(
-                    "Profiling was not enabled in the command queue. "
-                    "Timing data will not be collected.",
-                    category=UnableToCollectTimingData,
-                    stacklevel=3)
-            return TimingResult(wall_elapsed=None)
-
-        if self.events:
-            pyopencl.wait_for_events(self.native_events)
-
-        result = 0
-        for event in self.events:
-            result += (
-                    (event.profile.end - event.profile.start)
-                    * _SECONDS_PER_NANOSECOND)
-
-        return TimingResult(wall_elapsed=result)
-
-    def done(self):
-        return all(
-                event.get_info(cl.event_info.COMMAND_EXECUTION_STATUS)
-                == cl.command_execution_status.COMPLETE
-                for event in self.native_events)
->>>>>>> 56f36681
 
 # }}}
 
@@ -601,7 +514,6 @@
         evt, result = run_opencl_fft(
             actx, app, input_vec, inverse=inverse, wait_for=wait_for)
 
-        from sumpy.tools import get_native_event
         input_vec.add_event(get_native_event(evt))
         result.add_event(get_native_event(evt))
 
