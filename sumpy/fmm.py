__copyright__ = "Copyright (C) 2013 Andreas Kloeckner"

__license__ = """
Permission is hereby granted, free of charge, to any person obtaining a copy
of this software and associated documentation files (the "Software"), to deal
in the Software without restriction, including without limitation the rights
to use, copy, modify, merge, publish, distribute, sublicense, and/or sell
copies of the Software, and to permit persons to whom the Software is
furnished to do so, subject to the following conditions:

The above copyright notice and this permission notice shall be included in
all copies or substantial portions of the Software.

THE SOFTWARE IS PROVIDED "AS IS", WITHOUT WARRANTY OF ANY KIND, EXPRESS OR
IMPLIED, INCLUDING BUT NOT LIMITED TO THE WARRANTIES OF MERCHANTABILITY,
FITNESS FOR A PARTICULAR PURPOSE AND NONINFRINGEMENT. IN NO EVENT SHALL THE
AUTHORS OR COPYRIGHT HOLDERS BE LIABLE FOR ANY CLAIM, DAMAGES OR OTHER
LIABILITY, WHETHER IN AN ACTION OF CONTRACT, TORT OR OTHERWISE, ARISING FROM,
OUT OF OR IN CONNECTION WITH THE SOFTWARE OR THE USE OR OTHER DEALINGS IN
THE SOFTWARE.
"""

__doc__ = """Integrates :mod:`boxtree` with :mod:`sumpy`.

.. autoclass:: SumpyTreeIndependentDataForWrangler
.. autoclass:: SumpyExpansionWrangler
"""


import pyopencl as cl
import pyopencl.array  # noqa

from pytools import memoize_method
from boxtree.fmm import TreeIndependentDataForWrangler, ExpansionWranglerInterface

from sumpy import (
        P2EFromSingleBox, P2EFromCSR,
        E2PFromSingleBox, E2PFromCSR,
        P2PFromCSR,
        E2EFromCSR, M2LUsingTranslationClassesDependentData,
        E2EFromChildren, E2EFromParent,
        M2LGenerateTranslationClassesDependentData,
        M2LPreprocessMultipole, M2LPostprocessLocal)
from sumpy.tools import to_complex_dtype


# {{{ tree-independent data for wrangler

class SumpyTreeIndependentDataForWrangler(TreeIndependentDataForWrangler):
    """Objects of this type serve as a place to keep the code needed
    for :class:`SumpyExpansionWrangler`. Since :class:`SumpyExpansionWrangler`
    necessarily must have a :class:`pyopencl.CommandQueue`, but this queue
    is allowed to be more ephemeral than the code, the code's lifetime
    is decoupled by storing it in this object.

    Timing results returned by this wrangler contain the values *wall_elapsed*
    which measures elapsed wall time. This requires a command queue with
    profiling enabled.
    """

    def __init__(self, cl_context,
            multipole_expansion_factory,
            local_expansion_factory,
            target_kernels, exclude_self=False, use_rscale=None,
            strength_usage=None, source_kernels=None):
        """
        :arg multipole_expansion_factory: a callable of a single argument (order)
            that returns a multipole expansion.
        :arg local_expansion_factory: a callable of a single argument (order)
            that returns a local expansion.
        :arg target_kernels: a list of output kernels
        :arg exclude_self: whether the self contribution should be excluded
        :arg strength_usage: passed unchanged to p2l, p2m and p2p.
        :arg source_kernels: passed unchanged to p2l, p2m and p2p.
        """
        self.multipole_expansion_factory = multipole_expansion_factory
        self.local_expansion_factory = local_expansion_factory
        self.source_kernels = source_kernels
        self.target_kernels = target_kernels
        self.exclude_self = exclude_self
        self.use_rscale = use_rscale
        self.strength_usage = strength_usage

        super().__init__()

        self.cl_context = cl_context

    @memoize_method
    def get_base_kernel(self):
        from pytools import single_valued
        return single_valued(k.get_base_kernel() for k in self.target_kernels)

    @memoize_method
    def multipole_expansion(self, order):
        return self.multipole_expansion_factory(order, self.use_rscale)

    @memoize_method
    def local_expansion(self, order):
        return self.local_expansion_factory(order, self.use_rscale)

    @property
    def m2l_translation(self):
        return self.local_expansion(0).m2l_translation

    @memoize_method
    def p2m(self, tgt_order):
        return P2EFromSingleBox(self.cl_context,
                kernels=self.source_kernels,
                expansion=self.multipole_expansion(tgt_order),
                strength_usage=self.strength_usage)

    @memoize_method
    def p2l(self, tgt_order):
        return P2EFromCSR(self.cl_context,
                kernels=self.source_kernels,
                expansion=self.local_expansion(tgt_order),
                strength_usage=self.strength_usage)

    @memoize_method
    def m2m(self, src_order, tgt_order):
        return E2EFromChildren(self.cl_context,
                self.multipole_expansion(src_order),
                self.multipole_expansion(tgt_order))

    @memoize_method
    def m2l(self, src_order, tgt_order,
            m2l_use_translation_classes_dependent_data=False):
        if m2l_use_translation_classes_dependent_data:
            m2l_class = M2LUsingTranslationClassesDependentData
        else:
            m2l_class = E2EFromCSR
        return m2l_class(self.cl_context,
                self.multipole_expansion(src_order),
                self.local_expansion(tgt_order))

    @memoize_method
    def m2l_translation_class_dependent_data_kernel(self, src_order, tgt_order):
        return M2LGenerateTranslationClassesDependentData(self.cl_context,
                self.multipole_expansion(src_order),
                self.local_expansion(tgt_order))

    @memoize_method
    def m2l_preprocess_mpole_kernel(self, src_order, tgt_order):
        return M2LPreprocessMultipole(self.cl_context,
                self.multipole_expansion(src_order),
                self.local_expansion(tgt_order))

    @memoize_method
    def m2l_postprocess_local_kernel(self, src_order, tgt_order):
        return M2LPostprocessLocal(self.cl_context,
                self.multipole_expansion(src_order),
                self.local_expansion(tgt_order))

    @memoize_method
    def l2l(self, src_order, tgt_order):
        return E2EFromParent(self.cl_context,
                self.local_expansion(src_order),
                self.local_expansion(tgt_order))

    @memoize_method
    def m2p(self, src_order):
        return E2PFromCSR(self.cl_context,
                self.multipole_expansion(src_order),
                self.target_kernels)

    @memoize_method
    def l2p(self, src_order):
        return E2PFromSingleBox(self.cl_context,
                self.local_expansion(src_order),
                self.target_kernels)

    @memoize_method
    def p2p(self):
        return P2PFromCSR(self.cl_context, target_kernels=self.target_kernels,
                          source_kernels=self.source_kernels,
                          exclude_self=self.exclude_self,
                          strength_usage=self.strength_usage)

# }}}


# {{{ timing future

_SECONDS_PER_NANOSECOND = 1e-9


class UnableToCollectTimingData(UserWarning):
    pass


class SumpyTimingFuture:

    def __init__(self, queue, events):
        self.queue = queue
        self.events = events

    @property
    def native_events(self):
        native_events = []
        for event in self.events:
            if isinstance(event, cl.Event):
                native_events.append(event)
            else:
                native_events.append(event.native_event)
        return native_events

    @memoize_method
    def result(self):
        from boxtree.timing import TimingResult

        if not self.queue.properties & cl.command_queue_properties.PROFILING_ENABLE:
            from warnings import warn
            warn(
                    "Profiling was not enabled in the command queue. "
                    "Timing data will not be collected.",
                    category=UnableToCollectTimingData,
                    stacklevel=3)
            return TimingResult(wall_elapsed=None)

        if self.events:
            pyopencl.wait_for_events(self.native_events)

        result = 0
        for event in self.events:
            result += (
                    (event.profile.end - event.profile.start)
                    * _SECONDS_PER_NANOSECOND)

        return TimingResult(wall_elapsed=result)

    def done(self):
        return all(
                event.get_info(cl.event_info.COMMAND_EXECUTION_STATUS)
                == cl.command_execution_status.COMPLETE
                for event in self.native_events)

# }}}


# {{{ expansion wrangler

class SumpyExpansionWrangler(ExpansionWranglerInterface):
    """Implements the :class:`boxtree.fmm.ExpansionWranglerInterface`
    by using :mod:`sumpy` expansions/translations.

    .. attribute:: source_extra_kwargs

        Keyword arguments to be passed to interactions that involve
        source particles.

    .. attribute:: kernel_extra_kwargs

        Keyword arguments to be passed to interactions that involve
        expansions, but not source particles.

    .. attribute:: self_extra_kwargs

        Keyword arguments to be passed for handling
        self interactions (source and target particles are the same),
        provided special handling is needed

    .. attribute:: preprocessed_mpole_dtype

        Type for the preprocessed multipole expansion if used for M2L.
    """

    def __init__(self, tree_indep, traversal, dtype, fmm_level_to_order,
            source_extra_kwargs=None,
            kernel_extra_kwargs=None,
            self_extra_kwargs=None,
            translation_classes_data=None,
            preprocessed_mpole_dtype=None,
            *, _disable_translation_classes=False):
        super().__init__(tree_indep, traversal)
        self.issued_timing_data_warning = False

        self.dtype = dtype

        if not self.tree_indep.m2l_translation.use_fft:
            # If not FFT, we don't need complex dtypes
            self.preprocessed_mpole_dtype = dtype
        elif preprocessed_mpole_dtype is not None:
            self.preprocessed_mpole_dtype = preprocessed_mpole_dtype
        else:
            # FIXME: It is weird that the wrangler has to compute this.
            self.preprocessed_mpole_dtype = to_complex_dtype(dtype)

        if source_extra_kwargs is None:
            source_extra_kwargs = {}
        if kernel_extra_kwargs is None:
            kernel_extra_kwargs = {}
        if self_extra_kwargs is None:
            self_extra_kwargs = {}

        if not callable(fmm_level_to_order):
            raise TypeError("fmm_level_to_order not passed")

        base_kernel = tree_indep.get_base_kernel()
        kernel_arg_set = frozenset(kernel_extra_kwargs.items())
        self.level_orders = [
                fmm_level_to_order(base_kernel, kernel_arg_set, traversal.tree, lev)
                for lev in range(traversal.tree.nlevels)]

        self.source_extra_kwargs = source_extra_kwargs
        self.kernel_extra_kwargs = kernel_extra_kwargs
        self.self_extra_kwargs = self_extra_kwargs

        self.extra_kwargs = source_extra_kwargs.copy()
        self.extra_kwargs.update(self.kernel_extra_kwargs)

<<<<<<< HEAD
        if base_kernel.is_translation_invariant:
            if translation_classes_data is None:
                from warnings import warn
                if self.tree_indep.m2l_translation.use_fft:
                    raise NotImplementedError(
                         "FFT based List 2 (multipole-to-local) translations "
                         "without translation_classes_data argument is not "
                         "implemented. Supply a translation_classes_data argument "
                         "to the wrangler for optimized List 2.")
                else:
                    warn(
                         "List 2 (multipole-to-local) translations will be "
                         "unoptimized. Supply a translation_classes_data argument "
                         "to the wrangler for optimized List 2.",
                         SumpyTranslationClassesDataNotSuppliedWarning,
                         stacklevel=2)
                self.supports_translation_classes = False
            else:
                self.supports_translation_classes = True
        else:
=======
        if _disable_translation_classes or not base_kernel.is_translation_invariant:
>>>>>>> daa41189
            self.supports_translation_classes = False
        else:
            if translation_classes_data is None:
                with cl.CommandQueue(self.tree_indep.cl_context) as queue:
                    from boxtree.translation_classes import TranslationClassesBuilder
                    translation_classes_builder = TranslationClassesBuilder(
                        queue.context)
                    translation_classes_data, _ = translation_classes_builder(
                        queue, traversal, self.tree,
                        is_translation_per_level=True)
            self.supports_translation_classes = True

        self.translation_classes_data = translation_classes_data

    def level_to_rscale(self, level):
        tree = self.tree
        order = self.level_orders[level]
        r = tree.root_extent * (2**-level)

        # See L. Greengard and V. Rokhlin. On the efficient implementation of the
        # fast multipole algorithm. Technical report,
        # YALE UNIV NEW HAVEN CT DEPT OF COMPUTER SCIENCE, 1988.
        # rscale that we use in sumpy is the inverse of the scaling used in the
        # paper and therefore we should use r / order. However empirically
        # we have observed that 2r / order is better for numerical stability.
        return r * 2 / order

    # {{{ data vector utilities

    def _expansions_level_starts(self, order_to_size):
        return build_csr_level_starts(self.level_orders, order_to_size,
                self.tree.level_start_box_nrs)

    @memoize_method
    def multipole_expansions_level_starts(self):
        return self._expansions_level_starts(
                lambda order: len(self.tree_indep.multipole_expansion(order)))

    @memoize_method
    def local_expansions_level_starts(self):
        return self._expansions_level_starts(
                lambda order: len(self.tree_indep.local_expansion(order)))

    @memoize_method
    def m2l_translation_class_level_start_box_nrs(self):
        with cl.CommandQueue(self.tree_indep.cl_context) as queue:
            data = self.translation_classes_data
            return data.from_sep_siblings_translation_classes_level_starts.get(queue)

    @memoize_method
    def m2l_translation_classes_dependent_data_level_starts(self):
        def order_to_size(order):
            mpole_expn = self.tree_indep.multipole_expansion(order)
            local_expn = self.tree_indep.local_expansion(order)
            m2l_translation = local_expn.m2l_translation
            return m2l_translation.translation_classes_dependent_ndata(
                    local_expn, mpole_expn)

        return build_csr_level_starts(self.level_orders, order_to_size,
                level_starts=self.m2l_translation_class_level_start_box_nrs())

    def multipole_expansion_zeros(self, template_ary):
        """Return an expansions array (which must support addition)
        capable of holding one multipole or local expansion for every
        box in the tree.
        :arg template_ary: an array (not necessarily of the same shape or dtype as
            the one to be created) whose run-time environment
            (e.g. :class:`pyopencl.CommandQueue`) the returned array should
            reuse.
        """
        return cl.array.zeros(
                template_ary.queue,
                self.multipole_expansions_level_starts()[-1],
                dtype=self.dtype)

    def local_expansion_zeros(self, template_ary):
        """Return an expansions array (which must support addition)
        capable of holding one multipole or local expansion for every
        box in the tree.
        :arg template_ary: an array (not necessarily of the same shape or dtype as
            the one to be created) whose run-time environment
            (e.g. :class:`pyopencl.CommandQueue`) the returned array should
            reuse.
        """
        return cl.array.zeros(
                template_ary.queue,
                self.local_expansions_level_starts()[-1],
                dtype=self.dtype)

    def m2l_translation_classes_dependent_data_zeros(self, queue):
        result = []
        for level in range(self.tree.nlevels):
            expn_start, expn_stop = \
                self.m2l_translation_classes_dependent_data_level_starts()[
                    level:level+2]
            translation_class_start, translation_class_stop = \
                self.m2l_translation_class_level_start_box_nrs()[level:level+2]
            exprs_level = cl.array.zeros(queue, expn_stop - expn_start,
                                 dtype=self.preprocessed_mpole_dtype)
            result.append(exprs_level.reshape(
                            translation_class_stop - translation_class_start, -1))
        return result

    def multipole_expansions_view(self, mpole_exps, level):
        expn_start, expn_stop = \
                self.multipole_expansions_level_starts()[level:level+2]
        box_start, box_stop = self.tree.level_start_box_nrs[level:level+2]

        return (box_start,
                mpole_exps[expn_start:expn_stop].reshape(box_stop-box_start, -1))

    def local_expansions_view(self, local_exps, level):
        expn_start, expn_stop = \
                self.local_expansions_level_starts()[level:level+2]
        box_start, box_stop = self.tree.level_start_box_nrs[level:level+2]

        return (box_start,
                local_exps[expn_start:expn_stop].reshape(box_stop-box_start, -1))

    def m2l_translation_classes_dependent_data_view(self,
                m2l_translation_classes_dependent_data, level):
        translation_class_start, _ = \
            self.m2l_translation_class_level_start_box_nrs()[level:level+2]
        exprs_level = m2l_translation_classes_dependent_data[level]
        return (translation_class_start, exprs_level)

    @memoize_method
    def m2l_preproc_mpole_expansions_level_starts(self):
        def order_to_size(order):
            mpole_expn = self.tree_indep.multipole_expansion(order)
            local_expn = self.tree_indep.local_expansion(order)
            res = local_expn.m2l_translation.preprocess_multipole_nexprs(
                local_expn, mpole_expn)
            return res

        return build_csr_level_starts(self.level_orders, order_to_size,
                level_starts=self.tree.level_start_box_nrs)

    def m2l_preproc_mpole_expansion_zeros(self, template_ary):
        result = []
        for level in range(self.tree.nlevels):
            expn_start, expn_stop = \
                self.m2l_preproc_mpole_expansions_level_starts()[level:level+2]
            box_start, box_stop = self.tree.level_start_box_nrs[level:level+2]
            exprs_level = cl.array.zeros(template_ary.queue, expn_stop - expn_start,
                                 dtype=self.preprocessed_mpole_dtype)
            result.append(exprs_level.reshape(box_stop - box_start, -1))
        return result

    def m2l_preproc_mpole_expansions_view(self, mpole_exps, level):
        box_start, _ = self.tree.level_start_box_nrs[level:level+2]
        return (box_start, mpole_exps[level])

    m2l_work_array_view = m2l_preproc_mpole_expansions_view
    m2l_work_array_zeros = m2l_preproc_mpole_expansion_zeros
    m2l_work_array_level_starts = \
            m2l_preproc_mpole_expansions_level_starts

    def output_zeros(self, template_ary):
        """Return a potentials array (which must support addition) capable of
        holding a potential value for each target in the tree. Note that
        :func:`drive_fmm` makes no assumptions about *potential* other than
        that it supports addition--it may consist of potentials, gradients of
        the potential, or arbitrary other per-target output data.
        :arg template_ary: an array (not necessarily of the same shape or dtype as
            the one to be created) whose run-time environment
            (e.g. :class:`pyopencl.CommandQueue`) the returned array should
            reuse.
        """
        from pytools.obj_array import make_obj_array
        return make_obj_array([
                cl.array.zeros(
                    template_ary.queue,
                    self.tree.ntargets,
                    dtype=self.dtype)
                for k in self.tree_indep.target_kernels])

    def reorder_sources(self, source_array):
        return source_array.with_queue(source_array.queue)[self.tree.user_source_ids]

    def reorder_potentials(self, potentials):
        from pytools.obj_array import obj_array_vectorize
        import numpy as np
        assert (
                isinstance(potentials, np.ndarray)
                and potentials.dtype.char == "O")

        def reorder(x):
            return x[self.tree.sorted_target_ids]

        return obj_array_vectorize(reorder, potentials)

    @property
    @memoize_method
    def max_nsources_in_one_box(self):
        with cl.CommandQueue(self.tree_indep.cl_context) as queue:
            return int(pyopencl.array.max(self.tree.box_source_counts_nonchild,
                queue).get())

    @property
    @memoize_method
    def max_ntargets_in_one_box(self):
        with cl.CommandQueue(self.tree_indep.cl_context) as queue:
            return int(pyopencl.array.max(self.tree.box_target_counts_nonchild,
                queue).get())

    # }}}

    # {{{ source/target dispatch

    # These exist so that subclasses can override access to per-box source/target
    # lists, for example to use point sources instead of regular sources, or to
    # use a FilteredTargetListsInTreeOrder object.

    def box_source_list_kwargs(self):
        return dict(
                box_source_starts=self.tree.box_source_starts,
                box_source_counts_nonchild=self.tree.box_source_counts_nonchild,
                sources=self.tree.sources)

    def box_target_list_kwargs(self):
        return dict(
                box_target_starts=self.tree.box_target_starts,
                box_target_counts_nonchild=self.tree.box_target_counts_nonchild,
                targets=self.tree.targets)

    # }}}

    def form_multipoles(self,
            level_start_source_box_nrs, source_boxes,
            src_weight_vecs):
        mpoles = self.multipole_expansion_zeros(src_weight_vecs[0])

        kwargs = self.extra_kwargs.copy()
        kwargs.update(self.box_source_list_kwargs())

        events = []
        queue = src_weight_vecs[0].queue

        for lev in range(self.tree.nlevels):
            p2m = self.tree_indep.p2m(self.level_orders[lev])
            start, stop = level_start_source_box_nrs[lev:lev+2]
            if start == stop:
                continue

            level_start_ibox, mpoles_view = self.multipole_expansions_view(
                    mpoles, lev)

            evt, (mpoles_res,) = p2m(
                    queue,
                    source_boxes=source_boxes[start:stop],
                    centers=self.tree.box_centers,
                    strengths=src_weight_vecs,
                    tgt_expansions=mpoles_view,
                    tgt_base_ibox=level_start_ibox,
                    rscale=self.level_to_rscale(lev),

                    **kwargs)
            events.append(evt)

            assert mpoles_res is mpoles_view

        return (mpoles, SumpyTimingFuture(queue, events))

    def coarsen_multipoles(self,
            level_start_source_parent_box_nrs,
            source_parent_boxes,
            mpoles):
        tree = self.tree

        events = []
        queue = mpoles.queue

        # nlevels-1 is the last valid level index
        # nlevels-2 is the last valid level that could have children
        #
        # 3 is the last relevant source_level.
        # 2 is the last relevant target_level.
        # (because no level 1 box will be well-separated from another)
        for source_level in range(tree.nlevels-1, 2, -1):
            target_level = source_level - 1
            assert target_level > 0

            start, stop = level_start_source_parent_box_nrs[
                            target_level:target_level+2]
            if start == stop:
                print("source", source_level, "empty")
                continue

            m2m = self.tree_indep.m2m(
                    self.level_orders[source_level],
                    self.level_orders[target_level])

            source_level_start_ibox, source_mpoles_view = \
                    self.multipole_expansions_view(mpoles, source_level)
            target_level_start_ibox, target_mpoles_view = \
                    self.multipole_expansions_view(mpoles, target_level)

            evt, (mpoles_res,) = m2m(
                    queue,
                    src_expansions=source_mpoles_view,
                    src_base_ibox=source_level_start_ibox,
                    tgt_expansions=target_mpoles_view,
                    tgt_base_ibox=target_level_start_ibox,

                    target_boxes=source_parent_boxes[start:stop],
                    box_child_ids=self.tree.box_child_ids,
                    centers=self.tree.box_centers,

                    src_rscale=self.level_to_rscale(source_level),
                    tgt_rscale=self.level_to_rscale(target_level),

                    **self.kernel_extra_kwargs)
            events.append(evt)

            assert mpoles_res is target_mpoles_view

        if events:
            mpoles.add_event(events[-1])

        return (mpoles, SumpyTimingFuture(queue, events))

    def eval_direct(self, target_boxes, source_box_starts,
            source_box_lists, src_weight_vecs):
        pot = self.output_zeros(src_weight_vecs[0])

        kwargs = self.extra_kwargs.copy()
        kwargs.update(self.self_extra_kwargs)
        kwargs.update(self.box_source_list_kwargs())
        kwargs.update(self.box_target_list_kwargs())

        events = []
        queue = src_weight_vecs[0].queue

        evt, pot_res = self.tree_indep.p2p()(queue,
                target_boxes=target_boxes,
                source_box_starts=source_box_starts,
                source_box_lists=source_box_lists,
                strength=src_weight_vecs,
                result=pot,
                max_nsources_in_one_box=self.max_nsources_in_one_box,
                max_ntargets_in_one_box=self.max_ntargets_in_one_box,
                **kwargs)
        events.append(evt)

        for pot_i, pot_res_i in zip(pot, pot_res):
            assert pot_i is pot_res_i
            pot_i.add_event(evt)

        return (pot, SumpyTimingFuture(queue, events))

    @memoize_method
    def multipole_to_local_precompute(self):
        with cl.CommandQueue(self.tree_indep.cl_context) as queue:
            m2l_translation_classes_dependent_data = \
                    self.m2l_translation_classes_dependent_data_zeros(queue)
            for lev in range(self.tree.nlevels):
                src_rscale = self.level_to_rscale(lev)
                order = self.level_orders[lev]
                precompute_kernel = \
                    self.tree_indep.m2l_translation_class_dependent_data_kernel(
                            order, order)

                translation_classes_level_start, \
                    m2l_translation_classes_dependent_data_view = \
                        self.m2l_translation_classes_dependent_data_view(
                                m2l_translation_classes_dependent_data, lev)

                ntranslation_classes = \
                        m2l_translation_classes_dependent_data_view.shape[0]

                if ntranslation_classes == 0:
                    continue

                data = self.translation_classes_data
                m2l_translation_vectors = (
                    data.from_sep_siblings_translation_class_to_distance_vector)

                evt, _ = precompute_kernel(
                    queue,
                    src_rscale=src_rscale,
                    translation_classes_level_start=translation_classes_level_start,
                    ntranslation_classes=ntranslation_classes,
                    m2l_translation_classes_dependent_data=(
                        m2l_translation_classes_dependent_data_view),
                    m2l_translation_vectors=m2l_translation_vectors,
                    ntranslation_vectors=m2l_translation_vectors.shape[1],
                    **self.kernel_extra_kwargs
                )

            for lev in range(self.tree.nlevels):
                m2l_translation_classes_dependent_data_view = \
                    m2l_translation_classes_dependent_data[lev]
                m2l_translation_classes_dependent_data_view.finish()
                m2l_translation_classes_dependent_data[lev] = \
                    m2l_translation_classes_dependent_data_view.with_queue(None)

        return m2l_translation_classes_dependent_data

    def _add_m2l_precompute_kwargs(self, kwargs_for_m2l,
            lev):
        """This method is used for adding the information needed for a
        multipole-to-local translation with precomputation to the keywords
        passed to multipole-to-local translation.
        """
        if not self.supports_translation_classes:
            return
        m2l_translation_classes_dependent_data = \
                self.multipole_to_local_precompute()
        translation_classes_level_start, \
            m2l_translation_classes_dependent_data_view = \
                self.m2l_translation_classes_dependent_data_view(
                        m2l_translation_classes_dependent_data, lev)
        kwargs_for_m2l["m2l_translation_classes_dependent_data"] = \
            m2l_translation_classes_dependent_data_view
        kwargs_for_m2l["translation_classes_level_start"] = \
            translation_classes_level_start
        kwargs_for_m2l["m2l_translation_classes_lists"] = \
            self.translation_classes_data.from_sep_siblings_translation_classes

    def multipole_to_local(self,
            level_start_target_box_nrs,
            target_boxes, src_box_starts, src_box_lists,
            mpole_exps):

        queue = mpole_exps.queue
        local_exps = self.local_expansion_zeros(mpole_exps)
        wait_for = []
        preprocess_evts = []

        if self.tree_indep.m2l_translation.use_preprocessing:
            preprocessed_mpole_exps = \
                self.m2l_preproc_mpole_expansion_zeros(mpole_exps)
            for lev in range(self.tree.nlevels):
                order = self.level_orders[lev]
                preprocess_mpole_kernel = \
                    self.tree_indep.m2l_preprocess_mpole_kernel(order, order)

                _, source_mpoles_view = \
                        self.multipole_expansions_view(mpole_exps, lev)

                _, preprocessed_source_mpoles_view = \
                        self.m2l_preproc_mpole_expansions_view(
                                preprocessed_mpole_exps, lev)

                tr_classes = self.m2l_translation_class_level_start_box_nrs()
                if tr_classes[lev] == tr_classes[lev + 1]:
                    # There is no M2L happening in this level
                    continue

                evt, _ = preprocess_mpole_kernel(
                    queue,
                    src_expansions=source_mpoles_view,
                    preprocessed_src_expansions=preprocessed_source_mpoles_view,
                    src_rscale=self.level_to_rscale(lev),
                    wait_for=wait_for,
                    **self.kernel_extra_kwargs
                )
                preprocess_evts.append(evt)
            mpole_exps = preprocessed_mpole_exps
            m2l_work_array = self.m2l_work_array_zeros(local_exps)
            mpole_exps_view_func = self.m2l_preproc_mpole_expansions_view
            local_exps_view_func = self.m2l_work_array_view
        else:
            m2l_work_array = local_exps
            mpole_exps_view_func = self.multipole_expansions_view
            local_exps_view_func = self.local_expansions_view

        translate_evts = []

        for lev in range(self.tree.nlevels):
            start, stop = level_start_target_box_nrs[lev:lev+2]
            if start == stop:
                continue

            order = self.level_orders[lev]
            m2l = self.tree_indep.m2l(order, order,
                    self.supports_translation_classes)

            source_level_start_ibox, source_mpoles_view = \
                    mpole_exps_view_func(mpole_exps, lev)
            target_level_start_ibox, target_locals_view = \
                    local_exps_view_func(m2l_work_array, lev)

            kwargs = dict(
                    src_expansions=source_mpoles_view,
                    src_base_ibox=source_level_start_ibox,
                    tgt_expansions=target_locals_view,
                    tgt_base_ibox=target_level_start_ibox,

                    target_boxes=target_boxes[start:stop],
                    src_box_starts=src_box_starts[start:stop],
                    src_box_lists=src_box_lists,
                    centers=self.tree.box_centers,

                    src_rscale=self.level_to_rscale(lev),
                    tgt_rscale=self.level_to_rscale(lev),

                    **self.kernel_extra_kwargs)

            self._add_m2l_precompute_kwargs(kwargs, lev)
            if "m2l_translation_classes_dependent_data" in kwargs and \
                    kwargs["m2l_translation_classes_dependent_data"].size == 0:
                # There is nothing to do for this level
                continue
            evt, _ = m2l(queue, **kwargs, wait_for=wait_for)

            translate_evts.append(evt)

        postprocess_evts = []

        if self.tree_indep.m2l_translation.use_preprocessing:
            for lev in range(self.tree.nlevels):
                order = self.level_orders[lev]
                postprocess_local_kernel = \
                    self.tree_indep.m2l_postprocess_local_kernel(order, order)

                _, target_locals_view = \
                        self.local_expansions_view(local_exps, lev)

                _, target_locals_before_postprocessing_view = \
                        self.m2l_work_array_view(
                                m2l_work_array, lev)

                tr_classes = self.m2l_translation_class_level_start_box_nrs()
                if tr_classes[lev] == tr_classes[lev + 1]:
                    # There is no M2L happening in this level
                    continue

                evt, _ = postprocess_local_kernel(
                    queue,
                    tgt_expansions=target_locals_view,
                    tgt_expansions_before_postprocessing=(
                        target_locals_before_postprocessing_view),
                    src_rscale=self.level_to_rscale(lev),
                    tgt_rscale=self.level_to_rscale(lev),
                    wait_for=wait_for,
                    **self.kernel_extra_kwargs,
                )
                postprocess_evts.append(evt)

        timing_events = preprocess_evts + translate_evts + postprocess_evts

        return (local_exps, SumpyTimingFuture(queue, timing_events))

    def eval_multipoles(self,
            target_boxes_by_source_level, source_boxes_by_level, mpole_exps):
        pot = self.output_zeros(mpole_exps)

        kwargs = self.kernel_extra_kwargs.copy()
        kwargs.update(self.box_target_list_kwargs())

        events = []
        queue = mpole_exps.queue

        wait_for = mpole_exps.events

        for isrc_level, ssn in enumerate(source_boxes_by_level):
            if len(target_boxes_by_source_level[isrc_level]) == 0:
                continue

            m2p = self.tree_indep.m2p(self.level_orders[isrc_level])

            source_level_start_ibox, source_mpoles_view = \
                    self.multipole_expansions_view(mpole_exps, isrc_level)

            evt, pot_res = m2p(
                    queue,

                    src_expansions=source_mpoles_view,
                    src_base_ibox=source_level_start_ibox,

                    target_boxes=target_boxes_by_source_level[isrc_level],
                    source_box_starts=ssn.starts,
                    source_box_lists=ssn.lists,
                    centers=self.tree.box_centers,
                    result=pot,

                    rscale=self.level_to_rscale(isrc_level),

                    wait_for=wait_for,

                    **kwargs)
            events.append(evt)

            wait_for = [evt]

            for pot_i, pot_res_i in zip(pot, pot_res):
                assert pot_i is pot_res_i

        if events:
            for pot_i in pot:
                pot_i.add_event(events[-1])

        return (pot, SumpyTimingFuture(queue, events))

    def form_locals(self,
            level_start_target_or_target_parent_box_nrs,
            target_or_target_parent_boxes, starts, lists, src_weight_vecs):
        local_exps = self.local_expansion_zeros(src_weight_vecs[0])

        kwargs = self.extra_kwargs.copy()
        kwargs.update(self.box_source_list_kwargs())

        events = []
        queue = src_weight_vecs[0].queue

        for lev in range(self.tree.nlevels):
            start, stop = \
                    level_start_target_or_target_parent_box_nrs[lev:lev+2]
            if start == stop:
                continue

            p2l = self.tree_indep.p2l(self.level_orders[lev])

            target_level_start_ibox, target_local_exps_view = \
                    self.local_expansions_view(local_exps, lev)

            evt, (result,) = p2l(
                    queue,
                    target_boxes=target_or_target_parent_boxes[start:stop],
                    source_box_starts=starts[start:stop+1],
                    source_box_lists=lists,
                    centers=self.tree.box_centers,
                    strengths=src_weight_vecs,

                    tgt_expansions=target_local_exps_view,
                    tgt_base_ibox=target_level_start_ibox,

                    rscale=self.level_to_rscale(lev),

                    **kwargs)
            events.append(evt)

            assert result is target_local_exps_view

        return (local_exps, SumpyTimingFuture(queue, events))

    def refine_locals(self,
            level_start_target_or_target_parent_box_nrs,
            target_or_target_parent_boxes,
            local_exps):

        events = []
        queue = local_exps.queue

        for target_lev in range(1, self.tree.nlevels):
            start, stop = level_start_target_or_target_parent_box_nrs[
                    target_lev:target_lev+2]
            if start == stop:
                continue

            source_lev = target_lev - 1
            l2l = self.tree_indep.l2l(
                    self.level_orders[source_lev],
                    self.level_orders[target_lev])

            source_level_start_ibox, source_local_exps_view = \
                    self.local_expansions_view(local_exps, source_lev)
            target_level_start_ibox, target_local_exps_view = \
                    self.local_expansions_view(local_exps, target_lev)

            evt, (local_exps_res,) = l2l(queue,
                    src_expansions=source_local_exps_view,
                    src_base_ibox=source_level_start_ibox,
                    tgt_expansions=target_local_exps_view,
                    tgt_base_ibox=target_level_start_ibox,

                    target_boxes=target_or_target_parent_boxes[start:stop],
                    box_parent_ids=self.tree.box_parent_ids,
                    centers=self.tree.box_centers,

                    src_rscale=self.level_to_rscale(source_lev),
                    tgt_rscale=self.level_to_rscale(target_lev),

                    **self.kernel_extra_kwargs)
            events.append(evt)

            assert local_exps_res is target_local_exps_view

        local_exps.add_event(evt)

        return (local_exps, SumpyTimingFuture(queue, [evt]))

    def eval_locals(self, level_start_target_box_nrs, target_boxes, local_exps):
        pot = self.output_zeros(local_exps)

        kwargs = self.kernel_extra_kwargs.copy()
        kwargs.update(self.box_target_list_kwargs())

        events = []
        queue = local_exps.queue

        for lev in range(self.tree.nlevels):
            start, stop = level_start_target_box_nrs[lev:lev+2]
            if start == stop:
                continue

            l2p = self.tree_indep.l2p(self.level_orders[lev])

            source_level_start_ibox, source_local_exps_view = \
                    self.local_expansions_view(local_exps, lev)

            evt, pot_res = l2p(
                    queue,

                    src_expansions=source_local_exps_view,
                    src_base_ibox=source_level_start_ibox,

                    target_boxes=target_boxes[start:stop],
                    centers=self.tree.box_centers,
                    result=pot,

                    rscale=self.level_to_rscale(lev),

                    **kwargs)
            events.append(evt)

            for pot_i, pot_res_i in zip(pot, pot_res):
                assert pot_i is pot_res_i

        return (pot, SumpyTimingFuture(queue, events))

    def finalize_potentials(self, potentials, template_ary):
        return potentials

# }}}


# {{{ build_csr_level_starts

def build_csr_level_starts(level_orders, order_to_size, level_starts):
    """Given a list of starts of boxes for each level and a callable
    that outputs the length of an expansion for a level, return
    a list of starts of an expansion for each level.
    Here, a list of starts for an object for each level means the
    starting indexes in an array for each level that stores the object
    in a row-major.

    :arg level_orders: A list of orders for each level.
    :arg order_to_size: A callable that returns the length of the
            expansion for the input level.
    :arg level_starts: A list of starts of boxes for each level.
    """
    result = [0]
    for lev in range(len(level_orders)):
        lev_nboxes = level_starts[lev+1] - level_starts[lev]

        expn_size = order_to_size(level_orders[lev])
        result.append(
                result[-1]
                + expn_size * lev_nboxes)

    return result

# }}}


# vim: foldmethod=marker<|MERGE_RESOLUTION|>--- conflicted
+++ resolved
@@ -308,30 +308,7 @@
         self.extra_kwargs = source_extra_kwargs.copy()
         self.extra_kwargs.update(self.kernel_extra_kwargs)
 
-<<<<<<< HEAD
-        if base_kernel.is_translation_invariant:
-            if translation_classes_data is None:
-                from warnings import warn
-                if self.tree_indep.m2l_translation.use_fft:
-                    raise NotImplementedError(
-                         "FFT based List 2 (multipole-to-local) translations "
-                         "without translation_classes_data argument is not "
-                         "implemented. Supply a translation_classes_data argument "
-                         "to the wrangler for optimized List 2.")
-                else:
-                    warn(
-                         "List 2 (multipole-to-local) translations will be "
-                         "unoptimized. Supply a translation_classes_data argument "
-                         "to the wrangler for optimized List 2.",
-                         SumpyTranslationClassesDataNotSuppliedWarning,
-                         stacklevel=2)
-                self.supports_translation_classes = False
-            else:
-                self.supports_translation_classes = True
-        else:
-=======
         if _disable_translation_classes or not base_kernel.is_translation_invariant:
->>>>>>> daa41189
             self.supports_translation_classes = False
         else:
             if translation_classes_data is None:
