from __future__ import annotations


__copyright__ = "Copyright (C) 2022 Alexandru Fikl"

__license__ = """
Permission is hereby granted, free of charge, to any person obtaining a copy
of this software and associated documentation files (the "Software"), to deal
in the Software without restriction, including without limitation the rights
to use, copy, modify, merge, publish, distribute, sublicense, and/or sell
copies of the Software, and to permit persons to whom the Software is
furnished to do so, subject to the following conditions:

The above copyright notice and this permission notice shall be included in
all copies or substantial portions of the Software.

THE SOFTWARE IS PROVIDED "AS IS", WITHOUT WARRANTY OF ANY KIND, EXPRESS OR
IMPLIED, INCLUDING BUT NOT LIMITED TO THE WARRANTIES OF MERCHANTABILITY,
FITNESS FOR A PARTICULAR PURPOSE AND NONINFRINGEMENT. IN NO EVENT SHALL THE
AUTHORS OR COPYRIGHT HOLDERS BE LIABLE FOR ANY CLAIM, DAMAGES OR OTHER
LIABILITY, WHETHER IN AN ACTION OF CONTRACT, TORT OR OTHERWISE, ARISING FROM,
OUT OF OR IN CONNECTION WITH THE SOFTWARE OR THE USE OR OTHER DEALINGS IN
THE SOFTWARE.
"""

from typing import Any, Dict, List, Optional, Union

import numpy as np

from boxtree.array_context import PyOpenCLArrayContext as PyOpenCLArrayContextBase

from arraycontext.pytest import (
<<<<<<< HEAD
        _PytestPyOpenCLArrayContextFactoryWithClass,
        register_pytest_array_context_factory)
from pytools.tag import ToTagSetConvertible
=======
    _PytestPyOpenCLArrayContextFactoryWithClass,
    register_pytest_array_context_factory,
)

>>>>>>> 56f36681

__doc__ = """
Array Context
-------------

.. autofunction:: make_loopy_program
.. autoclass:: PyOpenCLArrayContext
"""


# {{{ PyOpenCLArrayContext

def make_loopy_program(
        domains, statements,
        kernel_data: Optional[List[Any]] = None, *,
        name: str = "sumpy_loopy_kernel",
        silenced_warnings: Optional[Union[List[str], str]] = None,
        assumptions: Optional[Union[List[str], str]] = None,
        fixed_parameters: Optional[Dict[str, Any]] = None,
        index_dtype: Optional["np.dtype"] = None,
        tags: ToTagSetConvertible = None):
    """Return a :class:`loopy.LoopKernel` suitable for use with
    :meth:`arraycontext.ArrayContext.call_loopy`.
    """
    if kernel_data is None:
        kernel_data = [...]

    if silenced_warnings is None:
        silenced_warnings = []

    import loopy as lp
    from arraycontext.loopy import _DEFAULT_LOOPY_OPTIONS

    return lp.make_kernel(
            domains,
            statements,
            kernel_data=kernel_data,
            options=_DEFAULT_LOOPY_OPTIONS,
            default_offset=lp.auto,
            name=name,
            lang_version=lp.MOST_RECENT_LANGUAGE_VERSION,
            assumptions=assumptions,
            fixed_parameters=fixed_parameters,
            silenced_warnings=silenced_warnings,
            index_dtype=index_dtype,
            tags=tags)


class PyOpenCLArrayContext(PyOpenCLArrayContextBase):
    def transform_loopy_program(self, t_unit):
        return t_unit


def is_cl_cpu(actx: PyOpenCLArrayContext) -> bool:
    import pyopencl as cl
    return all(dev.type & cl.device_type.CPU for dev in actx.context.devices)

# }}}


# {{{ pytest

def _acf():
    import pyopencl as cl
    ctx = cl.create_some_context()
    queue = cl.CommandQueue(ctx)

    return PyOpenCLArrayContext(queue)


class PytestPyOpenCLArrayContextFactory(
        _PytestPyOpenCLArrayContextFactoryWithClass):
    actx_class = PyOpenCLArrayContext

    def __call__(self):
        # NOTE: prevent any cache explosions during testing!
        from sympy.core.cache import clear_cache
        clear_cache()

        return super().__call__()


register_pytest_array_context_factory(
    "sumpy.pyopencl",
    PytestPyOpenCLArrayContextFactory)

# }}}<|MERGE_RESOLUTION|>--- conflicted
+++ resolved
@@ -23,23 +23,17 @@
 THE SOFTWARE.
 """
 
-from typing import Any, Dict, List, Optional, Union
+from typing import Any
 
 import numpy as np
 
-from boxtree.array_context import PyOpenCLArrayContext as PyOpenCLArrayContextBase
-
 from arraycontext.pytest import (
-<<<<<<< HEAD
-        _PytestPyOpenCLArrayContextFactoryWithClass,
-        register_pytest_array_context_factory)
-from pytools.tag import ToTagSetConvertible
-=======
     _PytestPyOpenCLArrayContextFactoryWithClass,
     register_pytest_array_context_factory,
 )
+from boxtree.array_context import PyOpenCLArrayContext as PyOpenCLArrayContextBase
+from pytools.tag import ToTagSetConvertible
 
->>>>>>> 56f36681
 
 __doc__ = """
 Array Context
@@ -54,12 +48,12 @@
 
 def make_loopy_program(
         domains, statements,
-        kernel_data: Optional[List[Any]] = None, *,
+        kernel_data: list[Any] | None = None, *,
         name: str = "sumpy_loopy_kernel",
-        silenced_warnings: Optional[Union[List[str], str]] = None,
-        assumptions: Optional[Union[List[str], str]] = None,
-        fixed_parameters: Optional[Dict[str, Any]] = None,
-        index_dtype: Optional["np.dtype"] = None,
+        silenced_warnings: list[str] | str | None = None,
+        assumptions: list[str] | str | None = None,
+        fixed_parameters: dict[str, Any] | None = None,
+        index_dtype: np.dtype[Any] | None = None,
         tags: ToTagSetConvertible = None):
     """Return a :class:`loopy.LoopKernel` suitable for use with
     :meth:`arraycontext.ArrayContext.call_loopy`.
