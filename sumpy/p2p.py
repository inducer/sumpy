--- conflicted
+++ resolved
@@ -239,20 +239,11 @@
             kernel_data=arguments,
             assumptions="nsources>=1 and ntargets>=1",
             name=self.name,
-<<<<<<< HEAD
-            fixed_parameters=dict(
-                dim=self.dim,
-                nstrengths=self.strength_count,
-                nresults=len(self.target_kernels)),
-            )
-=======
-            default_offset=lp.auto,
             fixed_parameters={
                 "dim": self.dim,
                 "nstrengths": self.strength_count,
                 "nresults": len(self.target_kernels)},
-            lang_version=MOST_RECENT_LANGUAGE_VERSION)
->>>>>>> 93e28ef0
+            )
 
         loopy_knl = lp.tag_inames(loopy_knl, "idim*:unr")
 
@@ -320,13 +311,8 @@
             arguments,
             assumptions="nsources>=1 and ntargets>=1",
             name=self.name,
-<<<<<<< HEAD
-            fixed_parameters=dict(dim=self.dim),
+            fixed_parameters={"dim": self.dim},
             )
-=======
-            fixed_parameters={"dim": self.dim},
-            lang_version=MOST_RECENT_LANGUAGE_VERSION)
->>>>>>> 93e28ef0
 
         loopy_knl = lp.tag_inames(loopy_knl, "idim*:unr")
 
@@ -405,13 +391,8 @@
             assumptions="nresult>=1",
             silenced_warnings="write_race(write_p2p*)",
             name=self.name,
-<<<<<<< HEAD
-            fixed_parameters=dict(dim=self.dim),
+            fixed_parameters={"dim": self.dim},
             )
-=======
-            fixed_parameters={"dim": self.dim},
-            lang_version=MOST_RECENT_LANGUAGE_VERSION)
->>>>>>> 93e28ef0
 
         loopy_knl = lp.tag_inames(loopy_knl, "idim*:unr")
         loopy_knl = lp.add_dtypes(
@@ -657,16 +638,6 @@
                 "write_race(write_csr*)",
                 "write_race(prefetch_src)",
                 "write_race(prefetch_charge)"],
-<<<<<<< HEAD
-            fixed_parameters=dict(
-                dim=self.dim,
-                nstrengths=self.strength_count,
-                nsplit=nsplit,
-                src_outer_limit=src_outer_limit,
-                tgt_outer_limit=tgt_outer_limit,
-                noutputs=len(self.target_kernels)),
-            )
-=======
             fixed_parameters={
                 "dim": self.dim,
                 "nstrengths": self.strength_count,
@@ -674,8 +645,7 @@
                 "src_outer_limit": src_outer_limit,
                 "tgt_outer_limit": tgt_outer_limit,
                 "noutputs": len(self.target_kernels)},
-            lang_version=MOST_RECENT_LANGUAGE_VERSION)
->>>>>>> 93e28ef0
+            )
 
         loopy_knl = lp.add_dtypes(
                 loopy_knl, {"nsources": np.int32, "ntargets": np.int32})
