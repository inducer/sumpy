from __future__ import annotations


__copyright__ = """
Copyright (C) 2012 Andreas Kloeckner
Copyright (C) 2018 Alexandru Fikl
"""

__license__ = """
Permission is hereby granted, free of charge, to any person obtaining a copy
of this software and associated documentation files (the "Software"), to deal
in the Software without restriction, including without limitation the rights
to use, copy, modify, merge, publish, distribute, sublicense, and/or sell
copies of the Software, and to permit persons to whom the Software is
furnished to do so, subject to the following conditions:

The above copyright notice and this permission notice shall be included in
all copies or substantial portions of the Software.

THE SOFTWARE IS PROVIDED "AS IS", WITHOUT WARRANTY OF ANY KIND, EXPRESS OR
IMPLIED, INCLUDING BUT NOT LIMITED TO THE WARRANTIES OF MERCHANTABILITY,
FITNESS FOR A PARTICULAR PURPOSE AND NONINFRINGEMENT. IN NO EVENT SHALL THE
AUTHORS OR COPYRIGHT HOLDERS BE LIABLE FOR ANY CLAIM, DAMAGES OR OTHER
LIABILITY, WHETHER IN AN ACTION OF CONTRACT, TORT OR OTHERWISE, ARISING FROM,
OUT OF OR IN CONNECTION WITH THE SOFTWARE OR THE USE OR OTHER DEALINGS IN
THE SOFTWARE.
"""

import numpy as np

import loopy as lp

<<<<<<< HEAD
from pytools.obj_array import make_obj_array

from sumpy.array_context import PyOpenCLArrayContext, make_loopy_program
from sumpy.codegen import register_optimization_preambles
from sumpy.tools import KernelComputation, KernelCacheMixin, is_obj_array_like

import logging
logger = logging.getLogger(__name__)
=======
from sumpy.codegen import register_optimization_preambles
from sumpy.tools import KernelCacheMixin, KernelComputation, is_obj_array_like
>>>>>>> 56f36681


__doc__ = """

Particle-to-particle
--------------------

.. autoclass:: P2PBase
.. autoclass:: P2P
.. autoclass:: P2PMatrixGenerator
.. autoclass:: P2PMatrixSubsetGenerator
.. autoclass:: P2PFromCSR

"""


# LATER:
# - Optimization for source == target (postpone)

# {{{ P2PBase: base class

class P2PBase(KernelCacheMixin, KernelComputation):
    def __init__(self, target_kernels, exclude_self, strength_usage=None,
            value_dtypes=None, name=None, source_kernels=None):
        """
        :arg target_kernels: list of :class:`sumpy.kernel.Kernel` instances
          with only target derivatives.
        :arg source_kernels: list of :class:`sumpy.kernel.Kernel` instances
          with only source derivatives.
        :arg strength_usage: A list of integers indicating which expression
          uses which source strength indicator. This implicitly specifies the
          number of strength arrays that need to be passed.
          Default: all kernels use the same strength.
        """
        from pytools import single_valued
<<<<<<< HEAD
        from sumpy.kernel import (
            TargetTransformationRemover, SourceTransformationRemover)

=======

        from sumpy.kernel import (
            SourceTransformationRemover,
            TargetTransformationRemover,
        )
>>>>>>> 56f36681
        txr = TargetTransformationRemover()
        sxr = SourceTransformationRemover()

        if source_kernels is None:
            source_kernels = [single_valued(txr(knl) for knl in target_kernels)]
            target_kernels = [sxr(knl) for knl in target_kernels]
        else:
            for knl in source_kernels:
                assert txr(knl) == knl
            for knl in target_kernels:
                assert sxr(knl) == knl

        base_source_kernel = single_valued(sxr(knl) for knl in source_kernels)
        base_target_kernel = single_valued(txr(knl) for knl in target_kernels)
        assert base_source_kernel == base_target_kernel

        KernelComputation.__init__(self, target_kernels=target_kernels,
            source_kernels=source_kernels, strength_usage=strength_usage,
            value_dtypes=value_dtypes, name=name)

        self.exclude_self = exclude_self
        self.dim = single_valued([
            knl.dim for knl in self.target_kernels + self.source_kernels
            ])

    def get_cache_key(self):
        return (type(self).__name__, tuple(self.target_kernels), self.exclude_self,
                tuple(self.strength_usage), tuple(self.value_dtypes),
                tuple(self.source_kernels))

    def get_loopy_insns_and_result_names(self):
        from pymbolic import var

        from sumpy.symbolic import make_sym_vector

        dvec = make_sym_vector("d", self.dim)

        from sumpy.assignment_collection import SymbolicAssignmentCollection
        sac = SymbolicAssignmentCollection()

        isrc_sym = var("isrc")

        exprs = []
        for out_knl in self.target_kernels:
            expr_sum = 0
            for j, in_knl in enumerate(self.source_kernels):
                expr = in_knl.postprocess_at_source(
                            in_knl.get_expression(dvec),
                            dvec)
                expr *= self.get_strength_or_not(isrc_sym, j)
                expr_sum += expr
            expr_sum = out_knl.postprocess_at_target(expr_sum, dvec)
            exprs.append(expr_sum)

        result_name_prefix = "pair_result_tmp" if self.exclude_self else "pair_result"
        result_names = [
            sac.add_assignment(f"{result_name_prefix}_{i}", expr)
            for i, expr in enumerate(exprs)
        ]

        sac.run_global_cse()

        from sumpy.codegen import to_loopy_insns
        loopy_insns = to_loopy_insns(sac.assignments.items(),
                vector_names={"d"},
                pymbolic_expr_maps=(
                    [knl.get_code_transformer() for knl in self.source_kernels]
                    + [knl.get_code_transformer() for knl in self.target_kernels]),
                retain_names=result_names,
                )

        from pymbolic import var
        if self.exclude_self:
            assignments = [lp.Assignment(id=None,
                    assignee=f"pair_result_{i}", expression=var(name),
                    temp_var_type=lp.Optional(None))
                for i, name in enumerate(result_names)]

            from pymbolic.primitives import If, Variable
            assignments = [assign.copy(expression=If(Variable("is_self"), 0,
                            assign.expression)) for assign in assignments]
        else:
            assignments = []

        return assignments + loopy_insns, result_names

    def get_strength_or_not(self, isrc, kernel_idx):
        from sumpy.symbolic import Symbol
        return Symbol(f"strength_{self.strength_usage[kernel_idx]}")

    def get_default_src_tgt_arguments(self):
        from sumpy.tools import gather_loopy_source_arguments
        return ([
                lp.GlobalArg("sources", None,
                    shape=(self.dim, "nsources")),
                lp.GlobalArg("targets", None,
                   shape=(self.dim, "ntargets")),
                lp.ValueArg("nsources", None),
                lp.ValueArg("ntargets", None)]
                + ([lp.GlobalArg("target_to_source", None, shape=("ntargets",))]
                    if self.exclude_self else [])
                + gather_loopy_source_arguments(self.source_kernels))

    def get_optimized_kernel(self, targets_is_obj_array, sources_is_obj_array):
        # FIXME
        knl = self.get_kernel()

        if sources_is_obj_array:
            knl = lp.tag_array_axes(knl, "sources", "sep,C")
        if targets_is_obj_array:
            knl = lp.tag_array_axes(knl, "targets", "sep,C")

        knl = lp.split_iname(knl, "itgt", 1024, outer_tag="g.0")
        knl = self._allow_redundant_execution_of_knl_scaling(knl)
        knl = lp.set_options(knl,
                enforce_variable_access_ordered="no_check")

        knl = register_optimization_preambles(knl, self.device)
        return knl


# }}}


# {{{ P2P: point-interaction calculation

class P2P(P2PBase):
    """Direct applier for P2P interactions."""

    @property
    def default_name(self):
        return "p2p_apply"

    def get_kernel(self):
        loopy_insns, _result_names = self.get_loopy_insns_and_result_names()
        arguments = [
                *self.get_default_src_tgt_arguments(),
                lp.GlobalArg("strength", None,
                    shape="nstrengths, nsources", dim_tags="sep,C"),
                lp.GlobalArg("result", None,
                    shape="nresults, ntargets", dim_tags="sep,C")
            ]

        loopy_knl = make_loopy_program(["""
            {[itgt, isrc, idim]: \
                0 <= itgt < ntargets and \
                0 <= isrc < nsources and \
                0 <= idim < dim}
            """],
            self.get_kernel_scaling_assignments()
            + ["for itgt, isrc"]
            + ["<> d[idim] = targets[idim, itgt] - sources[idim, isrc]"]
            + ["<> is_self = (isrc == target_to_source[itgt])"
                if self.exclude_self else ""]
            + [f"<> strength_{i} = strength[{i}, isrc]" for
                i in set(self.strength_usage)]
            + loopy_insns
            + [f"""
                result[{iknl}, itgt] = knl_{iknl}_scaling * \
                    simul_reduce(sum, isrc, pair_result_{iknl}) {{inames=itgt}}
               """ for iknl in range(len(self.target_kernels))]
            + ["end"],
            kernel_data=arguments,
            assumptions="nsources>=1 and ntargets>=1",
            name=self.name,
            fixed_parameters={
                "dim": self.dim,
                "nstrengths": self.strength_count,
                "nresults": len(self.target_kernels)},
            )

        loopy_knl = lp.tag_inames(loopy_knl, "idim*:unr")

        for knl in self.target_kernels + self.source_kernels:
            loopy_knl = knl.prepare_loopy_kernel(loopy_knl)

        return loopy_knl

    def __call__(self, actx: PyOpenCLArrayContext,
            targets, sources, strength, **kwargs):
        knl = self.get_cached_kernel_executor(
                targets_is_obj_array=is_obj_array_like(targets),
                sources_is_obj_array=is_obj_array_like(sources))

        from sumpy.codegen import register_optimization_preambles
        knl = register_optimization_preambles(knl, actx.queue.device)

        result = actx.call_loopy(
            knl,
            sources=sources,
            targets=targets,
            strength=strength,
            **kwargs)

        return make_obj_array([result[f"result_s{i}"] for i in range(self.nresults)])

# }}}


# {{{ P2PMatrixGenerator: matrix writer

class P2PMatrixGenerator(P2PBase):
    """Generator for P2P interaction matrix entries."""

    @property
    def default_name(self):
        return "p2p_matrix"

    def get_strength_or_not(self, isrc, kernel_idx):
        return 1

    def get_kernel(self):
        loopy_insns, _result_names = self.get_loopy_insns_and_result_names()
        arguments = (
            self.get_default_src_tgt_arguments()
            + [
                lp.GlobalArg(f"result_{i}", dtype, shape="ntargets,nsources")
                for i, dtype in enumerate(self.value_dtypes)
            ])

        loopy_knl = make_loopy_program(["""
            {[itgt, isrc, idim]: \
                0 <= itgt < ntargets and \
                0 <= isrc < nsources and \
                0 <= idim < dim}
            """],
            self.get_kernel_scaling_assignments()
            + ["for itgt, isrc"]
            + ["<> d[idim] = targets[idim, itgt] - sources[idim, isrc]"]
            + ["<> is_self = (isrc == target_to_source[itgt])"
                if self.exclude_self else ""]
            + loopy_insns
            + [f"""
                result_{iknl}[itgt, isrc] = knl_{iknl}_scaling \
                    * pair_result_{iknl} {{inames=isrc:itgt}}
                """ for iknl in range(len(self.target_kernels))]
            + ["end"],
            arguments,
            assumptions="nsources>=1 and ntargets>=1",
            name=self.name,
            fixed_parameters={"dim": self.dim},
            )

        loopy_knl = lp.tag_inames(loopy_knl, "idim*:unr")

        for knl in self.target_kernels + self.source_kernels:
            loopy_knl = knl.prepare_loopy_kernel(loopy_knl)

        return loopy_knl

    def __call__(self, actx: PyOpenCLArrayContext, targets, sources, **kwargs):
        knl = self.get_cached_kernel_executor(
                targets_is_obj_array=is_obj_array_like(targets),
                sources_is_obj_array=is_obj_array_like(sources))

        from sumpy.codegen import register_optimization_preambles
        knl = register_optimization_preambles(knl, actx.queue.device)

        result = actx.call_loopy(knl, sources=sources, targets=targets, **kwargs)
        return make_obj_array([result[f"result_{i}"] for i in range(self.nresults)])

# }}}


# {{{ P2PMatrixSubsetGenerator: matrix subset generator

class P2PMatrixSubsetGenerator(P2PBase):
    """Generator for a subset of P2P interaction matrix entries.

    This generator evaluates a generic set of entries in the matrix. See
    :class:`P2PFromCSR` for when a compressed row storage format is available.

    .. automethod:: __call__
    """

    @property
    def default_name(self):
        return "p2p_subset"

    def get_strength_or_not(self, isrc, kernel_idx):
        return 1

    def get_kernel(self):
        loopy_insns, _result_names = self.get_loopy_insns_and_result_names()
        arguments = (
            self.get_default_src_tgt_arguments()
            + [
                lp.GlobalArg("srcindices", None, shape="nresult"),
                lp.GlobalArg("tgtindices", None, shape="nresult"),
                lp.ValueArg("nresult", None)
            ]
            + [
                lp.GlobalArg(f"result_{i}", dtype, shape="nresult")
                for i, dtype in enumerate(self.value_dtypes)
            ])

        loopy_knl = make_loopy_program(
            "{[imat, idim]: 0 <= imat < nresult and 0 <= idim < dim}",
            self.get_kernel_scaling_assignments()
            # NOTE: itgt, isrc need to always be defined in case a statement
            # in loopy_insns or kernel_exprs needs them (e.g. hardcoded in
            # places like get_kernel_exprs)
            + ["""
                for imat
                    <> itgt = tgtindices[imat]
                    <> isrc = srcindices[imat]

                    <> d[idim] = targets[idim, itgt] - sources[idim, isrc]
            """]
            + ["""
                    <> is_self = (isrc == target_to_source[itgt])
                """ if self.exclude_self else ""]
            + loopy_insns
            + [f"""
                    result_{iknl}[imat] = \
                        knl_{iknl}_scaling * pair_result_{iknl} \
                            {{id_prefix=write_p2p}}
                """ for iknl in range(len(self.target_kernels))]
            + ["end"],
            arguments,
            assumptions="nresult>=1",
            silenced_warnings="write_race(write_p2p*)",
            name=self.name,
            fixed_parameters={"dim": self.dim},
            )

        loopy_knl = lp.tag_inames(loopy_knl, "idim*:unr")
        loopy_knl = lp.add_dtypes(
                loopy_knl, {"nsources": np.int32, "ntargets": np.int32})

        for knl in self.target_kernels + self.source_kernels:
            loopy_knl = knl.prepare_loopy_kernel(loopy_knl)

        return loopy_knl

    def get_optimized_kernel(self, targets_is_obj_array, sources_is_obj_array):
        # FIXME
        knl = self.get_kernel()

        if sources_is_obj_array:
            knl = lp.tag_array_axes(knl, "sources", "sep,C")
        if targets_is_obj_array:
            knl = lp.tag_array_axes(knl, "targets", "sep,C")

        knl = lp.split_iname(knl, "imat", 1024, outer_tag="g.0")
        knl = self._allow_redundant_execution_of_knl_scaling(knl)
        knl = lp.set_options(knl,
                enforce_variable_access_ordered="no_check")
        knl = register_optimization_preambles(knl, self.device)

        return knl

    def __call__(self, actx: PyOpenCLArrayContext,
            targets, sources, tgtindices, srcindices, **kwargs):
        """Evaluate a subset of the P2P matrix interactions.

        :arg targets: target point coordinates, which can be an object
            :class:`~numpy.ndarray`, :class:`list` or :class:`tuple` of
            coordinates or a single stacked array.
        :arg sources: source point coordinates, which can also be in any of the
            formats of the *targets*,

        :arg srcindices: an array of indices into *sources*.
        :arg tgtindices: an array of indices into *targets*, of the same size
            as *srcindices*.

        :returns: a one-dimensional array of interactions, for each index pair
            in (*srcindices*, *tgtindices*)
        """
        knl = self.get_cached_kernel_executor(
                targets_is_obj_array=is_obj_array_like(targets),
                sources_is_obj_array=is_obj_array_like(sources))

        from sumpy.codegen import register_optimization_preambles
        knl = register_optimization_preambles(knl, actx.queue.device)

        result = actx.call_loopy(
            knl,
            targets=targets,
            sources=sources,
            tgtindices=tgtindices,
            srcindices=srcindices, **kwargs)

        return make_obj_array([result[f"result_{i}"] for i in range(self.nresults)])

# }}}


# {{{ P2PFromCSR: P2P from CSR-like interaction list

class P2PFromCSR(P2PBase):
    @property
    def default_name(self):
        return "p2p_from_csr"

<<<<<<< HEAD
    def get_kernel(self,
            max_nsources_in_one_box: int, max_ntargets_in_one_box: int, *,
            work_items_per_group: int = 32, is_gpu: bool = False):
        loopy_insns, result_names = self.get_loopy_insns_and_result_names()
        arguments = self.get_default_src_tgt_arguments() \
            + [
=======
    def get_kernel(self, max_nsources_in_one_box, max_ntargets_in_one_box,
            work_items_per_group=32):
        loopy_insns, _result_names = self.get_loopy_insns_and_result_names()
        arguments = [
                *self.get_default_src_tgt_arguments(),
>>>>>>> 56f36681
                lp.GlobalArg("box_target_starts",
                    None, shape=None),
                lp.GlobalArg("box_target_counts_nonchild",
                    None, shape=None),
                lp.GlobalArg("box_source_starts",
                    None, shape=None),
                lp.GlobalArg("box_source_counts_nonchild",
                    None, shape=None),
                lp.GlobalArg("source_box_starts",
                    None, shape=None),
                lp.GlobalArg("source_box_lists",
                    None, shape=None),
                lp.GlobalArg("strength", None,
                    shape="nstrengths, nsources", dim_tags="sep,C"),
                lp.GlobalArg("result", None,
                    shape="noutputs, ntargets", dim_tags="sep,C"),
                lp.TemporaryVariable("tgt_center", shape=(self.dim,)),
                ...
            ]

        domains = [
            "{[itgt_box]: 0 <= itgt_box < ntgt_boxes}",
            "{[iknl]: 0 <= iknl < noutputs}",
            "{[isrc_box]: isrc_box_start <= isrc_box < isrc_box_end}",
            "{[idim]: 0 <= idim < dim}",
        ]

        tgt_outer_limit = (max_ntargets_in_one_box - 1) // work_items_per_group

        if is_gpu:
            arguments += [
                lp.TemporaryVariable("local_isrc",
                    shape=(self.dim, max_nsources_in_one_box)),
                lp.TemporaryVariable("local_isrc_strength",
                    shape=(self.strength_count, max_nsources_in_one_box)),
            ]
            domains += [
                "{[istrength]: 0 <= istrength < nstrengths}",
                "{[inner]: 0 <= inner < work_items_per_group}",
                "{[itgt_offset_outer]: 0 <= itgt_offset_outer <= tgt_outer_limit}",
                "{[isrc_prefetch]: 0 <= isrc_prefetch < max_nsources_in_one_box}",
                "{[isrc_offset]: 0 <= isrc_offset < max_nsources_in_one_box"
                " and isrc_offset < isrc_end - isrc_start}",
            ]
        else:
            domains += [
                "{[itgt]: itgt_start <= itgt < itgt_end}",
                "{[isrc]: isrc_start <= isrc < isrc_end}"
            ]

        # There are two algorithms here because pocl-pthread 1.9 miscompiles
        # the "gpu" kernel with prefetching.
        if is_gpu:
            instructions = (self.get_kernel_scaling_assignments()
              + ["""
                for itgt_box
                <> tgt_ibox = target_boxes[itgt_box]  {id=init_0}
                <> itgt_start = box_target_starts[tgt_ibox]  {id=init_1}
                <> itgt_end = itgt_start + box_target_counts_nonchild[tgt_ibox] \
                        {id=init_2}
                <> isrc_box_start = source_box_starts[itgt_box]  {id=init_3}
                <> isrc_box_end = source_box_starts[itgt_box+1]  {id=init_4}

                for itgt_offset_outer
                  for inner
                    <> itgt_offset = itgt_offset_outer * work_items_per_group + inner
                    <> itgt = itgt_offset + itgt_start
                    <> cond_itgt = itgt < itgt_end
                    <> acc[iknl] = 0  {id=init_acc}
                    if cond_itgt
                      tgt_center[idim] = targets[idim, itgt] {id=set_tgt,dup=idim}
                    end
                  end
                  for isrc_box
                    <> src_ibox = source_box_lists[isrc_box]  {id=src_box_insn_0}
                    <> isrc_start = box_source_starts[src_ibox]  {id=src_box_insn_1}
                    <> isrc_end = isrc_start + box_source_counts_nonchild[src_ibox] \
                        {id=src_box_insn_2}
                    for isrc_prefetch
                      <> cond_isrc_prefetch = isrc_prefetch < isrc_end - isrc_start \
                              {id=cond_isrc_prefetch}
                      if cond_isrc_prefetch
                        local_isrc[idim, isrc_prefetch] = sources[idim,
                          isrc_prefetch + isrc_start]  {id=prefetch_src, dup=idim}
                        local_isrc_strength[istrength, isrc_prefetch] = strength[
                          istrength, isrc_prefetch + isrc_start] {id=prefetch_charge}
                      end
                    end
                    for inner
                      if cond_itgt
                        for isrc_offset
                          <> isrc = isrc_offset + isrc_start
                          <> d[idim] = (tgt_center[idim] - local_isrc[idim,
                            isrc_offset]) \
                            {id=set_d,dep=prefetch_src:set_tgt}
              """] + ["""
                          <> is_self = (isrc == target_to_source[itgt])
                    """ if self.exclude_self else ""]
              + [f"""
                          <> strength_{i} = local_isrc_strength[{i}, isrc_offset] \
                            {{id=set_strength{i},dep=prefetch_charge}}
                """ for
                i in set(self.strength_usage)]
              + loopy_insns
              + [f"""
                          acc[{iknl}] = acc[{iknl}] + \
                            pair_result_{iknl} \
                            {{id=update_acc_{iknl}, dep=init_acc}}
                """ for iknl in range(len(self.target_kernels))]
              + ["""
                        end
                      end
                    end
                  end
                 """]
              + [f"""
                  for inner
                  if cond_itgt
                    result[{iknl}, itgt] = knl_{iknl}_scaling * acc[{iknl}] \
                            {{id_prefix=write_csr,dep=update_acc_{iknl} }}
                  end
                  end
                """ for iknl in range(len(self.target_kernels))]
              + ["""
                end
                end
              """])
        else:
            instructions = (self.get_kernel_scaling_assignments()
              + ["""
                for itgt_box
                <> tgt_ibox = target_boxes[itgt_box]
                <> itgt_start = box_target_starts[tgt_ibox]
                <> itgt_end = itgt_start + box_target_counts_nonchild[tgt_ibox]

                <> isrc_box_start = source_box_starts[itgt_box]
                <> isrc_box_end = source_box_starts[itgt_box+1]

                for itgt
                  <> acc[iknl] = 0 {id=init_acc}
                  tgt_center[idim] = targets[idim, itgt] {id=prefetch_tgt,dup=idim}
                  for isrc_box
                    <> src_ibox = source_box_lists[isrc_box]  {id=src_box_insn_0}
                    <> isrc_start = box_source_starts[src_ibox]  {id=src_box_insn_1}
                    <> isrc_end = isrc_start + box_source_counts_nonchild[src_ibox] \
                            {id=src_box_insn_2}
                    for isrc
                        <> d[idim] = (tgt_center[idim] - sources[idim,
                          isrc]) {dep=prefetch_tgt}
              """] + ["""
                        <> is_self = (isrc == target_to_source[itgt])
                    """ if self.exclude_self else ""]
              + [f"<> strength_{i} = strength[{i}, isrc]" for
                i in set(self.strength_usage)]
              + loopy_insns
              + [f"""
                        acc[{iknl}] = acc[{iknl}] + \
                          pair_result_{iknl} \
                          {{id=update_acc_{iknl}, dep=init_acc}}
                """ for iknl in range(len(self.target_kernels))]
              + ["""
                    end
                  end
               """]
              + [f"""
                  result[{iknl}, itgt] = knl_{iknl}_scaling * acc[{iknl}] \
                          {{id_prefix=write_csr,dep=update_acc_{iknl} }}
                """ for iknl in range(len(self.target_kernels))]
              + ["""
                end
                end
              """])

        loopy_knl = make_loopy_program(
            domains,
            instructions,
            kernel_data=arguments,
            assumptions="ntgt_boxes>=1",
            name=self.name,
            silenced_warnings=[
                "write_race(write_csr*)",
                "write_race(prefetch_src)",
                "write_race(prefetch_charge)"],
            fixed_parameters={
                "dim": self.dim,
                "nstrengths": self.strength_count,
                "max_nsources_in_one_box": max_nsources_in_one_box,
                "max_ntargets_in_one_box": max_ntargets_in_one_box,
                "work_items_per_group": work_items_per_group,
                "tgt_outer_limit": tgt_outer_limit,
                "noutputs": len(self.target_kernels)},
            )

        loopy_knl = lp.add_dtypes(
                loopy_knl, {"nsources": np.int32, "ntargets": np.int32})

        loopy_knl = lp.tag_inames(loopy_knl, "idim*:unr")
        loopy_knl = lp.tag_inames(loopy_knl, "istrength*:unr")
        loopy_knl = lp.tag_array_axes(loopy_knl, "targets", "sep,C")
        loopy_knl = lp.tag_array_axes(loopy_knl, "sources", "sep,C")

        for knl in self.target_kernels + self.source_kernels:
            loopy_knl = knl.prepare_loopy_kernel(loopy_knl)

        return loopy_knl

<<<<<<< HEAD
    def get_optimized_kernel(self,
            max_nsources_in_one_box: int,
            max_ntargets_in_one_box: int,
            dtype_size: int,
            local_mem_size: int,
            is_gpu: bool):
        if not is_gpu:
=======
    def get_optimized_kernel(self, max_nsources_in_one_box,
            max_ntargets_in_one_box, source_dtype, strength_dtype):
        if not self.is_gpu:
>>>>>>> 56f36681
            knl = self.get_kernel(max_nsources_in_one_box,
                    max_ntargets_in_one_box, is_gpu=is_gpu)
            knl = lp.split_iname(knl, "itgt_box", 4, outer_tag="g.0")
            knl = self._allow_redundant_execution_of_knl_scaling(knl)
        else:
            dtype_size = np.dtype(strength_dtype).alignment
            work_items_per_group = min(256, max_ntargets_in_one_box)
            total_local_mem = max_nsources_in_one_box * \
                    (self.dim + self.strength_count) * dtype_size
            # multiplying by 2 here to make sure at least 2 work groups
            # can be scheduled at the same time for latency hiding
            nprefetch = (2 * total_local_mem - 1) // local_mem_size + 1

            knl = self.get_kernel(max_nsources_in_one_box,
                    max_ntargets_in_one_box,
                    work_items_per_group=work_items_per_group,
                    is_gpu=is_gpu)
            knl = lp.tag_inames(knl, {"itgt_box": "g.0", "inner": "l.0"})
            knl = lp.set_temporary_address_space(knl,
                ["local_isrc", "local_isrc_strength"], lp.AddressSpace.LOCAL)

            local_arrays = ["local_isrc", "local_isrc_strength"]
            local_array_isrc_axis = [1, 1]
            local_array_sizes = [self.dim, self.strength_count]
            local_array_dtypes = [source_dtype, strength_dtype]
            # By having a concatenated memory layout of the temporaries
            # and marking the first axis as vec, we are transposing the
            # the arrays and also making the access of the source
            # co-ordinates and the strength for each source a coalesced
            # access of 256 bits (assuming double precision) which is
            # optimized for NVIDIA GPUs. On an NVIDIA Titan V, this
            # optimization led to a 8% speedup in the performance.
            if strength_dtype == source_dtype:
                knl = lp.concatenate_arrays(knl, local_arrays, "local_isrc")
                local_arrays = ["local_isrc"]
                local_array_sizes = [self.dim + self.strength_count]
                local_array_dtypes = [source_dtype]
            # We try to mark the local arrays (sources, strengths)
            # as vec for the first dimension
            for i, (array_name, array_size, array_dtype) in \
                    enumerate(zip(local_arrays, local_array_sizes,
                                  local_array_dtypes, strict=True)):
                if issubclass(array_dtype.type, np.complexfloating):
                    # pyopencl does not support complex data type vectors
                    continue
                if array_size in [2, 3, 4, 8, 16]:
                    knl = lp.tag_array_axes(knl, array_name, "vec,C")
                else:
                    # FIXME: check if CUDA
                    n = 16 // dtype_size
                    if n in [1, 2, 4, 8]:
                        knl = lp.split_array_axis(knl, array_name, 0, n)
                        knl = lp.tag_array_axes(knl, array_name, "C,vec,C")
                        local_array_isrc_axis[i] = 2

            # We need to split isrc_prefetch and isrc_offset into chunks.
            nsources = (max_nsources_in_one_box + nprefetch - 1) // nprefetch
            for local_array, axis in zip(local_arrays, local_array_isrc_axis,
                                         strict=True):
                knl = lp.split_array_axis(knl, local_array, axis, nsources)
            knl = lp.split_iname(knl, "isrc_prefetch", nsources,
                    outer_iname="iprefetch")
            knl = lp.split_iname(knl, "isrc_prefetch_inner", work_items_per_group)
            knl = lp.tag_inames(knl, {"isrc_prefetch_inner_inner": "l.0"})
            knl = lp.split_iname(knl, "isrc_offset", nsources,
                    outer_iname="iprefetch")

            # After splitting, the temporary array local_isrc need not
            # be as large as before. Need to simplify before unprivatizing
            knl = lp.simplify_indices(knl)
            knl = lp.unprivatize_temporaries_with_inames(knl,
                    "iprefetch", only_var_names=local_arrays)

            knl = lp.add_inames_to_insn(knl,
                    "inner", "id:init_* or id:*_scaling or id:src_box_insn_*")
            knl = lp.add_inames_to_insn(knl, "itgt_box", "id:*_scaling")
            # knl = lp.set_options(knl, write_code=True)

        knl = lp.set_options(knl,
                enforce_variable_access_ordered="no_check")

        knl = register_optimization_preambles(knl, self.device)
        return knl

    def __call__(self, actx: PyOpenCLArrayContext, **kwargs):
        from sumpy.array_context import is_cl_cpu
        max_nsources_in_one_box = kwargs.pop("max_nsources_in_one_box")
        max_ntargets_in_one_box = kwargs.pop("max_ntargets_in_one_box")

<<<<<<< HEAD
        is_gpu = not is_cl_cpu(actx)
        if is_gpu:
            dtype_size = kwargs.get("sources")[0].dtype.alignment
=======
        if self.is_gpu:
            source_dtype = kwargs.get("sources")[0].dtype
            strength_dtype = kwargs.get("strength").dtype
>>>>>>> 56f36681
        else:
            # these are unused for not GPU and defeats the caching
            # set them to None to keep the caching across dtypes
            source_dtype = None
            strength_dtype = None

        knl = self.get_cached_kernel_executor(
                max_nsources_in_one_box=max_nsources_in_one_box,
                max_ntargets_in_one_box=max_ntargets_in_one_box,
<<<<<<< HEAD
                dtype_size=dtype_size,
                local_mem_size=actx.queue.device.local_mem_size,
                is_gpu=is_gpu)

        from sumpy.codegen import register_optimization_preambles
        knl = register_optimization_preambles(knl, actx.queue.device)
=======
                source_dtype=source_dtype,
                strength_dtype=strength_dtype,
                )
>>>>>>> 56f36681

        result = actx.call_loopy(knl, **kwargs)
        return make_obj_array([result[f"result_s{i}"] for i in range(self.nresults)])

# }}}

# vim: foldmethod=marker<|MERGE_RESOLUTION|>--- conflicted
+++ resolved
@@ -26,23 +26,20 @@
 THE SOFTWARE.
 """
 
+import logging
+from typing import Any
+
 import numpy as np
 
 import loopy as lp
-
-<<<<<<< HEAD
 from pytools.obj_array import make_obj_array
 
 from sumpy.array_context import PyOpenCLArrayContext, make_loopy_program
 from sumpy.codegen import register_optimization_preambles
-from sumpy.tools import KernelComputation, KernelCacheMixin, is_obj_array_like
-
-import logging
+from sumpy.tools import KernelCacheMixin, KernelComputation, is_obj_array_like
+
+
 logger = logging.getLogger(__name__)
-=======
-from sumpy.codegen import register_optimization_preambles
-from sumpy.tools import KernelCacheMixin, KernelComputation, is_obj_array_like
->>>>>>> 56f36681
 
 
 __doc__ = """
@@ -78,17 +75,11 @@
           Default: all kernels use the same strength.
         """
         from pytools import single_valued
-<<<<<<< HEAD
-        from sumpy.kernel import (
-            TargetTransformationRemover, SourceTransformationRemover)
-
-=======
 
         from sumpy.kernel import (
             SourceTransformationRemover,
             TargetTransformationRemover,
         )
->>>>>>> 56f36681
         txr = TargetTransformationRemover()
         sxr = SourceTransformationRemover()
 
@@ -484,20 +475,12 @@
     def default_name(self):
         return "p2p_from_csr"
 
-<<<<<<< HEAD
     def get_kernel(self,
             max_nsources_in_one_box: int, max_ntargets_in_one_box: int, *,
             work_items_per_group: int = 32, is_gpu: bool = False):
-        loopy_insns, result_names = self.get_loopy_insns_and_result_names()
-        arguments = self.get_default_src_tgt_arguments() \
-            + [
-=======
-    def get_kernel(self, max_nsources_in_one_box, max_ntargets_in_one_box,
-            work_items_per_group=32):
         loopy_insns, _result_names = self.get_loopy_insns_and_result_names()
         arguments = [
                 *self.get_default_src_tgt_arguments(),
->>>>>>> 56f36681
                 lp.GlobalArg("box_target_starts",
                     None, shape=None),
                 lp.GlobalArg("box_target_counts_nonchild",
@@ -704,19 +687,14 @@
 
         return loopy_knl
 
-<<<<<<< HEAD
     def get_optimized_kernel(self,
             max_nsources_in_one_box: int,
             max_ntargets_in_one_box: int,
-            dtype_size: int,
+            strength_dtype: np.dtype[Any],
+            source_dtype: np.dtype[Any],
             local_mem_size: int,
             is_gpu: bool):
         if not is_gpu:
-=======
-    def get_optimized_kernel(self, max_nsources_in_one_box,
-            max_ntargets_in_one_box, source_dtype, strength_dtype):
-        if not self.is_gpu:
->>>>>>> 56f36681
             knl = self.get_kernel(max_nsources_in_one_box,
                     max_ntargets_in_one_box, is_gpu=is_gpu)
             knl = lp.split_iname(knl, "itgt_box", 4, outer_tag="g.0")
@@ -806,15 +784,10 @@
         max_nsources_in_one_box = kwargs.pop("max_nsources_in_one_box")
         max_ntargets_in_one_box = kwargs.pop("max_ntargets_in_one_box")
 
-<<<<<<< HEAD
         is_gpu = not is_cl_cpu(actx)
         if is_gpu:
-            dtype_size = kwargs.get("sources")[0].dtype.alignment
-=======
-        if self.is_gpu:
             source_dtype = kwargs.get("sources")[0].dtype
             strength_dtype = kwargs.get("strength").dtype
->>>>>>> 56f36681
         else:
             # these are unused for not GPU and defeats the caching
             # set them to None to keep the caching across dtypes
@@ -824,18 +797,13 @@
         knl = self.get_cached_kernel_executor(
                 max_nsources_in_one_box=max_nsources_in_one_box,
                 max_ntargets_in_one_box=max_ntargets_in_one_box,
-<<<<<<< HEAD
-                dtype_size=dtype_size,
+                source_dtype=source_dtype,
+                strength_dtype=strength_dtype,
                 local_mem_size=actx.queue.device.local_mem_size,
                 is_gpu=is_gpu)
 
         from sumpy.codegen import register_optimization_preambles
         knl = register_optimization_preambles(knl, actx.queue.device)
-=======
-                source_dtype=source_dtype,
-                strength_dtype=strength_dtype,
-                )
->>>>>>> 56f36681
 
         result = actx.call_loopy(knl, **kwargs)
         return make_obj_array([result[f"result_s{i}"] for i in range(self.nresults)])
