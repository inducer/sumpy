--- conflicted
+++ resolved
@@ -25,12 +25,8 @@
 from sumpy.p2e import P2EFromSingleBox, P2EFromCSR
 from sumpy.e2p import E2PFromSingleBox, E2PFromCSR
 from sumpy.e2e import (E2EFromCSR, E2EFromChildren, E2EFromParent,
-<<<<<<< HEAD
-        E2EFromCSRTranslationInvariant, E2EFromCSRTranslationClassesPrecompute)
-=======
     E2EFromCSRTranslationInvariant, E2EFromCSRTranslationClassesPrecompute,
     E2EFromCSRWithFFTPreprocess)
->>>>>>> 4b959057
 from sumpy.version import VERSION_TEXT
 from pytools.persistent_dict import WriteOncePersistentDict
 
@@ -39,12 +35,8 @@
     "P2EFromSingleBox", "P2EFromCSR",
     "E2PFromSingleBox", "E2PFromCSR",
     "E2EFromCSR", "E2EFromChildren", "E2EFromParent",
-<<<<<<< HEAD
-    "E2EFromCSRTranslationInvariant", "E2EFromCSRTranslationClassesPrecompute"]
-=======
     "E2EFromCSRTranslationInvariant", "E2EFromCSRTranslationClassesPrecompute",
     "E2EFromCSRWithFFTPreprocess"]
->>>>>>> 4b959057
 
 
 code_cache = WriteOncePersistentDict("sumpy-code-cache-v6-"+VERSION_TEXT)
