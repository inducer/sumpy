__copyright__ = "Copyright (C) 2013 Andreas Kloeckner"

__license__ = """
Permission is hereby granted, free of charge, to any person obtaining a copy
of this software and associated documentation files (the "Software"), to deal
in the Software without restriction, including without limitation the rights
to use, copy, modify, merge, publish, distribute, sublicense, and/or sell
copies of the Software, and to permit persons to whom the Software is
furnished to do so, subject to the following conditions:

The above copyright notice and this permission notice shall be included in
all copies or substantial portions of the Software.

THE SOFTWARE IS PROVIDED "AS IS", WITHOUT WARRANTY OF ANY KIND, EXPRESS OR
IMPLIED, INCLUDING BUT NOT LIMITED TO THE WARRANTIES OF MERCHANTABILITY,
FITNESS FOR A PARTICULAR PURPOSE AND NONINFRINGEMENT. IN NO EVENT SHALL THE
AUTHORS OR COPYRIGHT HOLDERS BE LIABLE FOR ANY CLAIM, DAMAGES OR OTHER
LIABILITY, WHETHER IN AN ACTION OF CONTRACT, TORT OR OTHERWISE, ARISING FROM,
OUT OF OR IN CONNECTION WITH THE SOFTWARE OR THE USE OR OTHER DEALINGS IN
THE SOFTWARE.
"""

import os
from sumpy.p2p import P2P, P2PFromCSR
from sumpy.p2e import P2EFromSingleBox, P2EFromCSR
from sumpy.e2p import E2PFromSingleBox, E2PFromCSR
from sumpy.e2e import (E2EFromCSR, E2EFromChildren, E2EFromParent,
<<<<<<< HEAD
    E2EFromCSRTranslationInvariant, E2EFromCSRTranslationClassesPrecompute,
    E2EFromCSRWithFFTPreprocess)
=======
        E2EFromCSRTranslationClassesPrecompute)
>>>>>>> 5c59bc1c
from sumpy.version import VERSION_TEXT
from pytools.persistent_dict import WriteOncePersistentDict

__all__ = [
    "P2P", "P2PFromCSR",
    "P2EFromSingleBox", "P2EFromCSR",
    "E2PFromSingleBox", "E2PFromCSR",
    "E2EFromCSR", "E2EFromChildren", "E2EFromParent",
<<<<<<< HEAD
    "E2EFromCSRTranslationInvariant", "E2EFromCSRTranslationClassesPrecompute",
    "E2EFromCSRWithFFTPreprocess"]
=======
    "E2EFromCSRTranslationClassesPrecompute"]
>>>>>>> 5c59bc1c


code_cache = WriteOncePersistentDict("sumpy-code-cache-v6-"+VERSION_TEXT)


# {{{ optimization control

OPT_ENABLED = True

OPT_ENABLED = "SUMPY_NO_OPT" not in os.environ


def set_optimization_enabled(flag):
    """Set whether the :mod:`loopy` kernels should be optimized."""
    global OPT_ENABLED
    OPT_ENABLED = flag

# }}}


# {{{ cache control

CACHING_ENABLED = True

CACHING_ENABLED = (
    "SUMPY_NO_CACHE" not in os.environ
    and "CG_NO_CACHE" not in os.environ)


def set_caching_enabled(flag):
    """Set whether :mod:`loopy` is allowed to use disk caching for its various
    code generation stages.
    """
    global CACHING_ENABLED
    CACHING_ENABLED = flag


class CacheMode:
    """A context manager for setting whether :mod:`sumpy` is allowed to use
    disk caches.
    """

    def __init__(self, new_flag):
        self.new_flag = new_flag

    def __enter__(self):
        global CACHING_ENABLED
        self.previous_mode = CACHING_ENABLED
        CACHING_ENABLED = self.new_flag

    def __exit__(self, exc_type, exc_val, exc_tb):
        global CACHING_ENABLED
        CACHING_ENABLED = self.previous_mode
        del self.previous_mode

# }}}<|MERGE_RESOLUTION|>--- conflicted
+++ resolved
@@ -25,12 +25,7 @@
 from sumpy.p2e import P2EFromSingleBox, P2EFromCSR
 from sumpy.e2p import E2PFromSingleBox, E2PFromCSR
 from sumpy.e2e import (E2EFromCSR, E2EFromChildren, E2EFromParent,
-<<<<<<< HEAD
-    E2EFromCSRTranslationInvariant, E2EFromCSRTranslationClassesPrecompute,
-    E2EFromCSRWithFFTPreprocess)
-=======
-        E2EFromCSRTranslationClassesPrecompute)
->>>>>>> 5c59bc1c
+    E2EFromCSRTranslationClassesPrecompute, E2EFromCSRWithFFTPreprocess)
 from sumpy.version import VERSION_TEXT
 from pytools.persistent_dict import WriteOncePersistentDict
 
@@ -39,12 +34,8 @@
     "P2EFromSingleBox", "P2EFromCSR",
     "E2PFromSingleBox", "E2PFromCSR",
     "E2EFromCSR", "E2EFromChildren", "E2EFromParent",
-<<<<<<< HEAD
-    "E2EFromCSRTranslationInvariant", "E2EFromCSRTranslationClassesPrecompute",
+    "E2EFromCSRTranslationClassesPrecompute",
     "E2EFromCSRWithFFTPreprocess"]
-=======
-    "E2EFromCSRTranslationClassesPrecompute"]
->>>>>>> 5c59bc1c
 
 
 code_cache = WriteOncePersistentDict("sumpy-code-cache-v6-"+VERSION_TEXT)
