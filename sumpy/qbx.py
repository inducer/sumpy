--- conflicted
+++ resolved
@@ -299,12 +299,8 @@
             already multiplied in.
         """
 
-<<<<<<< HEAD
-        knl = self.get_cached_optimized_kernel(
+        knl = self.get_cached_kernel_executor(
                 is_cpu=is_cl_cpu(actx),
-=======
-        knl = self.get_cached_kernel_executor(
->>>>>>> d8beb904
                 targets_is_obj_array=is_obj_array_like(targets),
                 sources_is_obj_array=is_obj_array_like(sources),
                 centers_is_obj_array=is_obj_array_like(centers))
@@ -380,15 +376,10 @@
 
         return loopy_knl
 
-<<<<<<< HEAD
     def __call__(self, actx: PyOpenCLArrayContext,
             targets, sources, centers, expansion_radii, **kwargs):
-        knl = self.get_cached_optimized_kernel(
+        knl = self.get_cached_kernel_executor(
                 is_cpu=is_cl_cpu(actx),
-=======
-    def __call__(self, queue, targets, sources, centers, expansion_radii, **kwargs):
-        knl = self.get_cached_kernel_executor(
->>>>>>> d8beb904
                 targets_is_obj_array=is_obj_array_like(targets),
                 sources_is_obj_array=is_obj_array_like(sources),
                 centers_is_obj_array=is_obj_array_like(centers))
