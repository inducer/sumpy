from __future__ import annotations


__copyright__ = """
Copyright (C) 2012 Andreas Kloeckner
Copyright (C) 2018 Alexandru Fikl
"""

__license__ = """
Permission is hereby granted, free of charge, to any person obtaining a copy
of this software and associated documentation files (the "Software"), to deal
in the Software without restriction, including without limitation the rights
to use, copy, modify, merge, publish, distribute, sublicense, and/or sell
copies of the Software, and to permit persons to whom the Software is
furnished to do so, subject to the following conditions:

The above copyright notice and this permission notice shall be included in
all copies or substantial portions of the Software.

THE SOFTWARE IS PROVIDED "AS IS", WITHOUT WARRANTY OF ANY KIND, EXPRESS OR
IMPLIED, INCLUDING BUT NOT LIMITED TO THE WARRANTIES OF MERCHANTABILITY,
FITNESS FOR A PARTICULAR PURPOSE AND NONINFRINGEMENT. IN NO EVENT SHALL THE
AUTHORS OR COPYRIGHT HOLDERS BE LIABLE FOR ANY CLAIM, DAMAGES OR OTHER
LIABILITY, WHETHER IN AN ACTION OF CONTRACT, TORT OR OTHERWISE, ARISING FROM,
OUT OF OR IN CONNECTION WITH THE SOFTWARE OR THE USE OR OTHER DEALINGS IN
THE SOFTWARE.
"""

<<<<<<< HEAD
from typing import Tuple, Union
=======
import logging
from abc import ABC
from typing import TYPE_CHECKING
>>>>>>> b6d0310b

import numpy as np
from typing_extensions import override

import loopy as lp
<<<<<<< HEAD

from pytools import memoize_method
from pytools.obj_array import make_obj_array

from sumpy.array_context import PyOpenCLArrayContext, make_loopy_program, is_cl_cpu
from sumpy.tools import KernelComputation, KernelCacheMixin, is_obj_array_like
=======
import pytools.obj_array as obj_array
from loopy.version import MOST_RECENT_LANGUAGE_VERSION
from pymbolic import parse, var
from pytools import memoize_method

import sumpy.symbolic as sym
from sumpy.tools import KernelCacheMixin, KernelComputation, is_obj_array_like


if TYPE_CHECKING:
    import pyopencl as cl

    from sumpy.expansion.local import (
        LineTaylorLocalExpansion,
        LocalExpansionBase,
    )
>>>>>>> b6d0310b

logger = logging.getLogger(__name__)


__doc__ = """

QBX for Layer Potentials
------------------------

.. autoclass:: LayerPotentialBase
.. autoclass:: LayerPotential
.. autoclass:: LayerPotentialMatrixGenerator
.. autoclass:: LayerPotentialMatrixSubsetGenerator

"""


def stringify_expn_index(i: Union[Tuple[int, ...], int]) -> str:
    if isinstance(i, tuple):
        return "_".join(stringify_expn_index(i_i) for i_i in i)
    else:
        assert isinstance(i, int)
        if i < 0:
            return f"m{-i}"
        else:
            return str(i)


# {{{ layer potential computation

# {{{ LayerPotentialBase: base class

<<<<<<< HEAD
class LayerPotentialBase(KernelCacheMixin, KernelComputation):
    def __init__(self, expansion, strength_usage=None,
            value_dtypes=None, name=None,
            source_kernels=None, target_kernels=None):

=======
class LayerPotentialBase(KernelCacheMixin, KernelComputation, ABC):
    expansion: LineTaylorLocalExpansion | LocalExpansionBase

    def __init__(self,
            ctx: cl.Context,
            expansion: LineTaylorLocalExpansion | LocalExpansionBase,
            strength_usage=None,
            value_dtypes=None,
            name=None,
            device=None,
            source_kernels=None,
            target_kernels=None):
>>>>>>> b6d0310b
        from pytools import single_valued

        KernelComputation.__init__(self,
            target_kernels=target_kernels,
            source_kernels=source_kernels,
            strength_usage=strength_usage,
            value_dtypes=value_dtypes,
            name=name)

        self.dim = single_valued(knl.dim for knl in self.target_kernels)
        self.expansion = expansion

    def get_cache_key(self):
        return (type(self).__name__, self.expansion, tuple(self.target_kernels),
                tuple(self.source_kernels), tuple(self.strength_usage),
                tuple(self.value_dtypes))

    def _expand(self, sac, avec, bvec, rscale, isrc):
        from sumpy.symbolic import PymbolicToSympyMapper
        conv = PymbolicToSympyMapper()
        strengths = [conv.to_expr(self.get_strength_or_not(isrc, idx))
                     for idx in range(len(self.source_kernels))]
        coefficients = self.expansion.coefficients_from_source_vec(
            self.source_kernels, avec, bvec, rscale=rscale, weights=strengths,
            sac=sac)

        return coefficients

    def _evaluate(self, sac, avec, bvec, rscale, expansion_nr, coefficients):
        from sumpy.expansion.local import LineTaylorLocalExpansion
        tgt_knl = self.target_kernels[expansion_nr]
        if isinstance(self.expansion, LineTaylorLocalExpansion):
            # In LineTaylorLocalExpansion.evaluate, we can't run
            # postprocess_at_target because the coefficients are assigned
            # symbols and postprocess with a derivative will make them zero.
            # Instead run postprocess here before the coefficients are assigned.
            coefficients = [tgt_knl.postprocess_at_target(coeff, avec) for
                    coeff in coefficients]

        import sumpy.symbolic as sym
        assigned_coeffs = [
            sym.Symbol(
                sac.assign_unique(
                    f"expn{expansion_nr}coeff{stringify_expn_index(i)}",
                    coefficients[self.expansion.get_storage_index(i)])
                )
            for i in self.expansion.get_coefficient_identifiers()]

        return sac.assign_unique(f"expn{expansion_nr}_result",
            self.expansion.evaluate(tgt_knl, assigned_coeffs, bvec, rscale))

    def get_loopy_insns_and_result_names(self):
        from sumpy.symbolic import make_sym_vector
        avec = make_sym_vector("a", self.dim)
        bvec = make_sym_vector("b", self.dim)

        from sumpy.assignment_collection import SymbolicAssignmentCollection
        sac = SymbolicAssignmentCollection()

        logger.info("compute expansion expressions: start")

        import sumpy.symbolic as sym
        import pymbolic as prim
        rscale = sym.Symbol("rscale")
        isrc_sym = prim.var("isrc")

        coefficients = self._expand(sac, avec, bvec, rscale, isrc_sym)
        result_names = [self._evaluate(sac, avec, bvec, rscale, i, coefficients)
                        for i in range(self.nresults)]

        logger.info("compute expansion expressions: done")

        sac.run_global_cse()

        pymbolic_expr_maps = [knl.get_code_transformer() for knl in [
            *self.target_kernels, *self.source_kernels]]

        from sumpy.codegen import to_loopy_insns
        loopy_insns = to_loopy_insns(
                sac.assignments.items(),
                vector_names={"a", "b"},
                pymbolic_expr_maps=pymbolic_expr_maps,
                retain_names=result_names,
                complex_dtype=np.complex128  # FIXME
                )

        return loopy_insns, result_names

    def get_strength_or_not(self, isrc, kernel_idx):
        import pymbolic as prim
        return prim.var(f"strength_{self.strength_usage[kernel_idx]}_isrc")

    def get_kernel_exprs(self, result_names):
        import pymbolic as prim
        exprs = [prim.var(name) for i, name in enumerate(result_names)]

        return [lp.Assignment(id=None,
                    assignee=f"pair_result_{i}",
                    expression=expr,
                    temp_var_type=lp.Optional(None))
                for i, expr in enumerate(exprs)]

    def get_default_src_tgt_arguments(self):
        from sumpy.tools import gather_loopy_source_arguments
        return [
                lp.GlobalArg("sources", None,
                    shape=(self.dim, "nsources"), order="C"),
                lp.GlobalArg("targets", None,
                    shape=(self.dim, "ntargets"), order="C"),
                lp.GlobalArg("center", None,
                    shape=(self.dim, "ntargets"), order="C"),
                lp.GlobalArg("expansion_radii",
                    None, shape="ntargets"),
                lp.ValueArg("nsources", None),
                lp.ValueArg("ntargets", None),
                *gather_loopy_source_arguments(self.source_kernels)
            ]

<<<<<<< HEAD
    def get_optimized_kernel(self, *,
            is_cpu: bool,
            targets_is_obj_array: bool,
            sources_is_obj_array: bool,
            centers_is_obj_array: bool,
=======
    @override
    def get_optimized_kernel(self,
            targets_is_obj_array, sources_is_obj_array, centers_is_obj_array,
>>>>>>> b6d0310b
            # Used by pytential to override the name of the loop to be
            # parallelized. In the case of QBX, that's the loop over QBX
            # targets (not global targets).
            itgt_name: str = "itgt"):
        # FIXME specialize/tune for GPU/CPU
        loopy_knl = self.get_kernel()

        if targets_is_obj_array:
            loopy_knl = lp.tag_array_axes(loopy_knl, "targets", "sep,C")
        if sources_is_obj_array:
            loopy_knl = lp.tag_array_axes(loopy_knl, "sources", "sep,C")
        if centers_is_obj_array:
            loopy_knl = lp.tag_array_axes(loopy_knl, "center", "sep,C")

        if is_cpu:
            loopy_knl = lp.split_iname(loopy_knl, itgt_name, 16, outer_tag="g.0",
                    inner_tag="l.0")
            loopy_knl = lp.split_iname(loopy_knl, "isrc", 256)
            loopy_knl = lp.prioritize_loops(loopy_knl,
                    ["isrc_outer", f"{itgt_name}_inner"])
        else:
            from warnings import warn
<<<<<<< HEAD
            warn(
                "Do not know how to tune layer potential computation for "
                "non-CPU targets")
=======
            warn(f"don't know how to tune layer potential computation for '{dev}'",
                 stacklevel=1)
>>>>>>> b6d0310b
            loopy_knl = lp.split_iname(loopy_knl, itgt_name, 128, outer_tag="g.0")

        loopy_knl = self._allow_redundant_execution_of_knl_scaling(loopy_knl)

        return loopy_knl

# }}}


# {{{ LayerPotential: direct applier

class LayerPotential(LayerPotentialBase):
    """Direct applier for the layer potential.

    .. automethod:: __call__
    """

    @property
    @override
    def default_name(self):
        return "qbx_apply"

    @memoize_method
    def get_kernel(self):
        loopy_insns, result_names = self.get_loopy_insns_and_result_names()
        kernel_exprs = self.get_kernel_exprs(result_names)
        arguments = (
            self.get_default_src_tgt_arguments()
            + [
                lp.GlobalArg(f"strength_{i}", None, shape="nsources", order="C")
                for i in range(self.strength_count)
            ]
            + [
                lp.GlobalArg(f"result_{i}", None, shape="ntargets", order="C")
                for i in range(len(self.target_kernels))
            ])

        loopy_knl = make_loopy_program(["""
            {[itgt, isrc, idim]: \
                0 <= itgt < ntargets and \
                0 <= isrc < nsources and \
                0 <= idim < dim}
            """],
            self.get_kernel_scaling_assignments()
            + ["for itgt, isrc"]
            + ["<> a[idim] = center[idim, itgt] - sources[idim, isrc]"]
            + ["<> b[idim] = targets[idim, itgt] - center[idim, itgt] {dup=idim}"]
            + ["<> rscale = expansion_radii[itgt]"]
            + [f"<> strength_{i}_isrc = strength_{i}[isrc]" for i in
                    range(self.strength_count)]
            + loopy_insns + kernel_exprs
            + [f"""
                result_{iknl}[itgt] = knl_{iknl}_scaling * \
                    simul_reduce(sum, isrc, pair_result_{iknl}) \
                        {{id_prefix=write_lpot,inames=itgt}}
                """
                for iknl in range(len(self.target_kernels))]
            + ["end"],
            kernel_data=arguments,
            name=self.name,
            assumptions="ntargets>=1 and nsources>=1",
            silenced_warnings="write_race(write_lpot*)",
            fixed_parameters={"dim": self.dim},
            )

        loopy_knl = lp.tag_inames(loopy_knl, "idim*:unr")
        for knl in [*self.target_kernels, *self.source_kernels]:
            loopy_knl = knl.prepare_loopy_kernel(loopy_knl)

        return loopy_knl

    def __call__(self, actx: PyOpenCLArrayContext,
            targets, sources, centers, strengths, expansion_radii,
            **kwargs):
        """
        :arg strengths: are required to have area elements and quadrature weights
            already multiplied in.
        """

        knl = self.get_cached_kernel_executor(
                is_cpu=is_cl_cpu(actx),
                targets_is_obj_array=is_obj_array_like(targets),
                sources_is_obj_array=is_obj_array_like(sources),
                centers_is_obj_array=is_obj_array_like(centers))

        for i, dens in enumerate(strengths):
            kwargs[f"strength_{i}"] = dens

        result = actx.call_loopy(
            knl,
            sources=sources,
            targets=targets,
            center=centers,
            expansion_radii=expansion_radii,
            **kwargs)

        return make_obj_array([result[f"result_{i}"] for i in range(self.nresults)])

# }}}


# {{{ LayerPotentialMatrixGenerator: matrix writer

class LayerPotentialMatrixGenerator(LayerPotentialBase):
    """Generator for layer potential matrix entries."""

    @property
    def default_name(self):
        return "qbx_matrix"

    def get_strength_or_not(self, isrc, kernel_idx):
        return 1

    @memoize_method
    def get_kernel(self):
        loopy_insns, result_names = self.get_loopy_insns_and_result_names()
        kernel_exprs = self.get_kernel_exprs(result_names)
        arguments = (
            self.get_default_src_tgt_arguments()
            + [
                lp.GlobalArg(f"result_{i}",
                             dtype, shape="ntargets, nsources", order="C")
                for i, dtype in enumerate(self.value_dtypes)
            ])

        loopy_knl = make_loopy_program(["""
            {[itgt, isrc, idim]: \
                0 <= itgt < ntargets and \
                0 <= isrc < nsources and \
                0 <= idim < dim}
            """],
            self.get_kernel_scaling_assignments()
            + ["for itgt, isrc"]
            + ["<> a[idim] = center[idim, itgt] - sources[idim, isrc]"]
            + ["<> b[idim] = targets[idim, itgt] - center[idim, itgt] {dup=idim}"]
            + ["<> rscale = expansion_radii[itgt]"]
            + loopy_insns + kernel_exprs
            + [f"""
                result_{iknl}[itgt, isrc] = \
                    knl_{iknl}_scaling * pair_result_{iknl} \
                        {{inames=isrc:itgt}}
                """
                for iknl in range(len(self.target_kernels))]
            + ["end"],
            kernel_data=arguments,
            name=self.name,
            assumptions="ntargets>=1 and nsources>=1",
            fixed_parameters={"dim": self.dim},
            )

        loopy_knl = lp.tag_inames(loopy_knl, "idim*:unr")
        for expn in [*self.source_kernels, *self.target_kernels]:
            loopy_knl = expn.prepare_loopy_kernel(loopy_knl)

        return loopy_knl

    def __call__(self, actx: PyOpenCLArrayContext,
            targets, sources, centers, expansion_radii, **kwargs):
        knl = self.get_cached_kernel_executor(
                is_cpu=is_cl_cpu(actx),
                targets_is_obj_array=is_obj_array_like(targets),
                sources_is_obj_array=is_obj_array_like(sources),
                centers_is_obj_array=is_obj_array_like(centers))

        result = actx.call_loopy(
            knl,
            sources=sources,
            targets=targets,
            center=centers,
            expansion_radii=expansion_radii,
            **kwargs)

        return make_obj_array([result[f"result_{i}"] for i in range(self.nresults)])

# }}}


# {{{ LayerPotentialMatrixSubsetGenerator: matrix subset generator

class LayerPotentialMatrixSubsetGenerator(LayerPotentialBase):
    """Generator for a subset of the layer potential matrix entries.

    .. automethod:: __call__
    """

    @property
    def default_name(self):
        return "qbx_subset"

    def get_strength_or_not(self, isrc, kernel_idx):
        return 1

    @memoize_method
    def get_kernel(self):
        loopy_insns, result_names = self.get_loopy_insns_and_result_names()
        kernel_exprs = self.get_kernel_exprs(result_names)
        arguments = (
            self.get_default_src_tgt_arguments()
            + [
                lp.GlobalArg("srcindices", None, shape="nresult"),
                lp.GlobalArg("tgtindices", None, shape="nresult"),
                lp.ValueArg("nresult", None)
            ]
            + [
                lp.GlobalArg(f"result_{i}", dtype, shape="nresult")
                for i, dtype in enumerate(self.value_dtypes)
            ])

        loopy_knl = make_loopy_program([
            "{[imat, idim]: 0 <= imat < nresult and 0 <= idim < dim}"
            ],
            self.get_kernel_scaling_assignments()
            # NOTE: itgt, isrc need to always be defined in case a statement
            # in loopy_insns or kernel_exprs needs them (e.g. hardcoded in
            # places like get_kernel_exprs)
            + ["""
                for imat
                    <> itgt = tgtindices[imat]
                    <> isrc = srcindices[imat]

                    <> a[idim] = center[idim, itgt] - sources[idim, isrc]
                    <> b[idim] = targets[idim, itgt] - center[idim, itgt] {dup=idim}
                    <> rscale = expansion_radii[itgt]
            """]
            + loopy_insns + kernel_exprs
            + [f"""
                    result_{iknl}[imat] = knl_{iknl}_scaling * pair_result_{iknl} \
                            {{id_prefix=write_lpot}}
                """
                for iknl in range(len(self.target_kernels))]
            + ["end"],
            kernel_data=arguments,
            name=self.name,
            assumptions="nresult>=1",
            silenced_warnings="write_race(write_lpot*)",
            fixed_parameters={"dim": self.dim},
            )

        loopy_knl = lp.tag_inames(loopy_knl, "idim*:unr")
        loopy_knl = lp.add_dtypes(
                loopy_knl, {"nsources": np.int32, "ntargets": np.int32})

        for knl in [*self.source_kernels, *self.target_kernels]:
            loopy_knl = knl.prepare_loopy_kernel(loopy_knl)

        return loopy_knl

    @override
    def get_optimized_kernel(self,
            targets_is_obj_array, sources_is_obj_array, centers_is_obj_array):
        loopy_knl = self.get_kernel()

        if targets_is_obj_array:
            loopy_knl = lp.tag_array_axes(loopy_knl, "targets", "sep,C")
        if sources_is_obj_array:
            loopy_knl = lp.tag_array_axes(loopy_knl, "sources", "sep,C")
        if centers_is_obj_array:
            loopy_knl = lp.tag_array_axes(loopy_knl, "center", "sep,C")

        loopy_knl = lp.split_iname(loopy_knl, "imat", 1024, outer_tag="g.0")
        loopy_knl = self._allow_redundant_execution_of_knl_scaling(loopy_knl)
        return loopy_knl

    def __call__(self, actx: PyOpenCLArrayContext,
            targets, sources, centers, expansion_radii,
            tgtindices, srcindices, **kwargs):
        """Evaluate a subset of the QBX matrix interactions.

        :arg targets: target point coordinates, which can be an object
            :class:`~numpy.ndarray`, :class:`list` or :class:`tuple` of
            coordinates or a single stacked array.
        :arg sources: source point coordinates, which can also be in any of the
            formats of the *targets*,

        :arg centers: QBX target expansion center coordinates, which can also
            be in any of the formats of the *targets*. The number of centers
            must match the number of targets.
        :arg expansion_radii: radii for each expansion center.

        :arg srcindices: an array of indices into *sources*.
        :arg tgtindices: an array of indices into *targets*, of the same size
            as *srcindices*.

        :returns: a one-dimensional array of interactions, for each index pair
            in (*srcindices*, *tgtindices*)
        """

        knl = self.get_cached_kernel_executor(
                targets_is_obj_array=is_obj_array_like(targets),
                sources_is_obj_array=is_obj_array_like(sources),
                centers_is_obj_array=is_obj_array_like(centers))

        result = actx.call_loopy(
            knl,
            sources=sources,
            targets=targets,
            center=centers,
            expansion_radii=expansion_radii,
            tgtindices=tgtindices,
            srcindices=srcindices, **kwargs)

        return make_obj_array([result[f"result_{i}"] for i in range(self.nresults)])

# }}}

# }}}


# {{{ jump term handling

def find_jump_term(kernel, arg_provider):
    from sumpy.kernel import (
        AxisSourceDerivative,
        AxisTargetDerivative,
        DerivativeBase,
        DirectionalSourceDerivative,
    )

    tgt_derivatives = []
    src_derivatives = []

    while isinstance(kernel, DerivativeBase):
        if isinstance(kernel, AxisTargetDerivative):
            tgt_derivatives.append(kernel.axis)
            kernel = kernel.kernel
        elif isinstance(kernel, AxisSourceDerivative):
            src_derivatives.append(kernel.axis)
            kernel = kernel.kernel
        elif isinstance(kernel, DirectionalSourceDerivative):
            src_derivatives.append(kernel.dir_vec_name)
            kernel = kernel.kernel
        else:
            raise RuntimeError(
                f"derivative type '{type(kernel).__name__}' not understood")

    tgt_count = len(tgt_derivatives)
    src_count = len(src_derivatives)

    info = arg_provider

    if src_count == 0:
        if tgt_count == 0:
            return 0
        elif tgt_count == 1:
            tgt_derivative, = tgt_derivatives
            if isinstance(tgt_derivative, int):
                # axis derivative
                return info.side/2 * info.normal[tgt_derivative] * info.density
            else:
                # directional derivative
                return (info.side/2
                        * np.dot(info.normal, getattr(info, tgt_derivative))
                        * info.density)

        elif tgt_count == 2:
            i, j = tgt_derivatives

            assert isinstance(i, int)
            assert isinstance(j, int)

            from pytools import delta
            return (
                    - info.side * info.mean_curvature / 2
                    * (-delta(i, j) + 2*info.normal[i]*info.normal[j])
                    * info.density

                    + info.side / 2
                    * (info.normal[i]*info.tangent[j]
                        + info.normal[j]*info.tangent[i])
                    * info.density_prime)

    elif src_count == 1:
        src_derivative_name, = src_derivatives

        if tgt_count == 0:
            return (
                    - info.side/2
                    * np.dot(info.normal, getattr(info, src_derivative_name))
                    * info.density)
        elif tgt_count == 1:
            from warnings import warn
            warn("jump terms for mixed derivatives (1 src+1 tgt) only available "
                    "for the double-layer potential", stacklevel=1)
            i, = tgt_derivatives
            assert isinstance(i, int)
            return (
                    - info.side/2
                    * info.tangent[i]
                    * info.density_prime)

    raise ValueError(
        f"Do not know jump term for {tgt_count} target "
        f"and {src_count} source derivatives")


# {{{ symbolic argument provider

class _JumpTermSymbolicArgumentProvider:
    """This class answers requests by :func:`find_jump_term` for symbolic values
    of quantities needed for the computation of the jump terms and tracks what
    data was requested. This tracking allows assembling the argument list of the
    resulting computational kernel.
    """

    def __init__(self, data_args, dim, density_var_name,
            density_dtype, geometry_dtype):
        # dictionary of loopy arguments
        self.arguments = data_args
        self.dim = dim
        self.density_var_name = density_var_name
        self.density_dtype = density_dtype
        self.geometry_dtype = geometry_dtype

    @property
    @memoize_method
    def density(self):
        import pymbolic as prim
        self.arguments[self.density_var_name] = \
                lp.GlobalArg(self.density_var_name, self.density_dtype,
                        shape="ntargets", order="C")
        return prim.parse(f"{self.density_var_name}[itgt]")

    @property
    @memoize_method
    def density_prime(self):
        import pymbolic as prim
        prime_var_name = f"{self.density_var_name}_prime"
        self.arguments[prime_var_name] = (
                lp.GlobalArg(prime_var_name, self.density_dtype,
                             shape="ntargets", order="C"))
        return prim.parse(f"{prime_var_name}[itgt]")

    @property
    @memoize_method
    def side(self):
        import pymbolic as prim
        self.arguments["side"] = (
                lp.GlobalArg("side", self.geometry_dtype, shape="ntargets"))
        return prim.parse("side[itgt]")

    @property
    @memoize_method
    def normal(self):
        import pymbolic as prim
        self.arguments["normal"] = (
                lp.GlobalArg("normal", self.geometry_dtype,
                             shape=("ntargets", self.dim), order="C"))
<<<<<<< HEAD
        return make_obj_array([
            prim.parse(f"normal[itgt, {i}]")
=======
        return obj_array.new_1d([
            parse(f"normal[itgt, {i}]")
>>>>>>> b6d0310b
            for i in range(self.dim)])

    @property
    @memoize_method
    def tangent(self):
        import pymbolic as prim
        self.arguments["tangent"] = (
                lp.GlobalArg("tangent", self.geometry_dtype,
                             shape=("ntargets", self.dim), order="C"))
<<<<<<< HEAD
        return make_obj_array([
            prim.parse(f"tangent[itgt, {i}]")
=======
        return obj_array.new_1d([
            parse(f"tangent[itgt, {i}]")
>>>>>>> b6d0310b
            for i in range(self.dim)])

    @property
    @memoize_method
    def mean_curvature(self):
        import pymbolic as prim
        self.arguments["mean_curvature"] = (
                lp.GlobalArg("mean_curvature",
                             self.geometry_dtype, shape="ntargets",
                             order="C"))
        return prim.parse("mean_curvature[itgt]")

    @property
    @memoize_method
    def src_derivative_dir(self):
        import pymbolic as prim
        self.arguments["src_derivative_dir"] = (
                lp.GlobalArg("src_derivative_dir",
                             self.geometry_dtype, shape=("ntargets", self.dim),
                             order="C"))
<<<<<<< HEAD
        return make_obj_array([
            prim.parse(f"src_derivative_dir[itgt, {i}]")
=======
        return obj_array.new_1d([
            parse(f"src_derivative_dir[itgt, {i}]")
>>>>>>> b6d0310b
            for i in range(self.dim)])

    @property
    @memoize_method
    def tgt_derivative_dir(self):
        import pymbolic as prim
        self.arguments["tgt_derivative_dir"] = (
                lp.GlobalArg("tgt_derivative_dir",
                             self.geometry_dtype, shape=("ntargets", self.dim),
                             order="C"))
<<<<<<< HEAD
        return make_obj_array([
            prim.parse(f"tgt_derivative_dir[itgt, {i}]")
=======
        return obj_array.new_1d([
            parse(f"tgt_derivative_dir[itgt, {i}]")
>>>>>>> b6d0310b
            for i in range(self.dim)])

# }}}

# }}}

# vim: fdm=marker<|MERGE_RESOLUTION|>--- conflicted
+++ resolved
@@ -26,43 +26,29 @@
 THE SOFTWARE.
 """
 
-<<<<<<< HEAD
-from typing import Tuple, Union
-=======
 import logging
 from abc import ABC
 from typing import TYPE_CHECKING
->>>>>>> b6d0310b
 
 import numpy as np
 from typing_extensions import override
 
 import loopy as lp
-<<<<<<< HEAD
-
+import pytools.obj_array as obj_array
+from pymbolic import parse
 from pytools import memoize_method
-from pytools.obj_array import make_obj_array
-
-from sumpy.array_context import PyOpenCLArrayContext, make_loopy_program, is_cl_cpu
-from sumpy.tools import KernelComputation, KernelCacheMixin, is_obj_array_like
-=======
-import pytools.obj_array as obj_array
-from loopy.version import MOST_RECENT_LANGUAGE_VERSION
-from pymbolic import parse, var
-from pytools import memoize_method
 
 import sumpy.symbolic as sym
+from sumpy.array_context import PyOpenCLArrayContext, is_cl_cpu, make_loopy_program
 from sumpy.tools import KernelCacheMixin, KernelComputation, is_obj_array_like
 
 
 if TYPE_CHECKING:
-    import pyopencl as cl
 
     from sumpy.expansion.local import (
         LineTaylorLocalExpansion,
         LocalExpansionBase,
     )
->>>>>>> b6d0310b
 
 logger = logging.getLogger(__name__)
 
@@ -80,7 +66,7 @@
 """
 
 
-def stringify_expn_index(i: Union[Tuple[int, ...], int]) -> str:
+def stringify_expn_index(i: tuple[int, ...] | int) -> str:
     if isinstance(i, tuple):
         return "_".join(stringify_expn_index(i_i) for i_i in i)
     else:
@@ -95,18 +81,10 @@
 
 # {{{ LayerPotentialBase: base class
 
-<<<<<<< HEAD
-class LayerPotentialBase(KernelCacheMixin, KernelComputation):
-    def __init__(self, expansion, strength_usage=None,
-            value_dtypes=None, name=None,
-            source_kernels=None, target_kernels=None):
-
-=======
 class LayerPotentialBase(KernelCacheMixin, KernelComputation, ABC):
     expansion: LineTaylorLocalExpansion | LocalExpansionBase
 
     def __init__(self,
-            ctx: cl.Context,
             expansion: LineTaylorLocalExpansion | LocalExpansionBase,
             strength_usage=None,
             value_dtypes=None,
@@ -114,7 +92,6 @@
             device=None,
             source_kernels=None,
             target_kernels=None):
->>>>>>> b6d0310b
         from pytools import single_valued
 
         KernelComputation.__init__(self,
@@ -154,7 +131,6 @@
             coefficients = [tgt_knl.postprocess_at_target(coeff, avec) for
                     coeff in coefficients]
 
-        import sumpy.symbolic as sym
         assigned_coeffs = [
             sym.Symbol(
                 sac.assign_unique(
@@ -176,7 +152,6 @@
 
         logger.info("compute expansion expressions: start")
 
-        import sumpy.symbolic as sym
         import pymbolic as prim
         rscale = sym.Symbol("rscale")
         isrc_sym = prim.var("isrc")
@@ -233,17 +208,11 @@
                 *gather_loopy_source_arguments(self.source_kernels)
             ]
 
-<<<<<<< HEAD
     def get_optimized_kernel(self, *,
             is_cpu: bool,
             targets_is_obj_array: bool,
             sources_is_obj_array: bool,
             centers_is_obj_array: bool,
-=======
-    @override
-    def get_optimized_kernel(self,
-            targets_is_obj_array, sources_is_obj_array, centers_is_obj_array,
->>>>>>> b6d0310b
             # Used by pytential to override the name of the loop to be
             # parallelized. In the case of QBX, that's the loop over QBX
             # targets (not global targets).
@@ -266,14 +235,9 @@
                     ["isrc_outer", f"{itgt_name}_inner"])
         else:
             from warnings import warn
-<<<<<<< HEAD
             warn(
                 "Do not know how to tune layer potential computation for "
-                "non-CPU targets")
-=======
-            warn(f"don't know how to tune layer potential computation for '{dev}'",
-                 stacklevel=1)
->>>>>>> b6d0310b
+                "non-CPU targets", stacklevel=1)
             loopy_knl = lp.split_iname(loopy_knl, itgt_name, 128, outer_tag="g.0")
 
         loopy_knl = self._allow_redundant_execution_of_knl_scaling(loopy_knl)
@@ -370,7 +334,7 @@
             expansion_radii=expansion_radii,
             **kwargs)
 
-        return make_obj_array([result[f"result_{i}"] for i in range(self.nresults)])
+        return obj_array.new_1d([result[f"result_{i}"] for i in range(self.nresults)])
 
 # }}}
 
@@ -446,7 +410,7 @@
             expansion_radii=expansion_radii,
             **kwargs)
 
-        return make_obj_array([result[f"result_{i}"] for i in range(self.nresults)])
+        return obj_array.new_1d([result[f"result_{i}"] for i in range(self.nresults)])
 
 # }}}
 
@@ -575,7 +539,7 @@
             tgtindices=tgtindices,
             srcindices=srcindices, **kwargs)
 
-        return make_obj_array([result[f"result_{i}"] for i in range(self.nresults)])
+        return obj_array.new_1d([result[f"result_{i}"] for i in range(self.nresults)])
 
 # }}}
 
@@ -677,6 +641,7 @@
     data was requested. This tracking allows assembling the argument list of the
     resulting computational kernel.
     """
+    dim: int
 
     def __init__(self, data_args, dim, density_var_name,
             density_dtype, geometry_dtype):
@@ -717,33 +682,21 @@
     @property
     @memoize_method
     def normal(self):
-        import pymbolic as prim
         self.arguments["normal"] = (
                 lp.GlobalArg("normal", self.geometry_dtype,
                              shape=("ntargets", self.dim), order="C"))
-<<<<<<< HEAD
-        return make_obj_array([
-            prim.parse(f"normal[itgt, {i}]")
-=======
         return obj_array.new_1d([
             parse(f"normal[itgt, {i}]")
->>>>>>> b6d0310b
             for i in range(self.dim)])
 
     @property
     @memoize_method
     def tangent(self):
-        import pymbolic as prim
         self.arguments["tangent"] = (
                 lp.GlobalArg("tangent", self.geometry_dtype,
                              shape=("ntargets", self.dim), order="C"))
-<<<<<<< HEAD
-        return make_obj_array([
-            prim.parse(f"tangent[itgt, {i}]")
-=======
         return obj_array.new_1d([
             parse(f"tangent[itgt, {i}]")
->>>>>>> b6d0310b
             for i in range(self.dim)])
 
     @property
@@ -759,35 +712,23 @@
     @property
     @memoize_method
     def src_derivative_dir(self):
-        import pymbolic as prim
         self.arguments["src_derivative_dir"] = (
                 lp.GlobalArg("src_derivative_dir",
                              self.geometry_dtype, shape=("ntargets", self.dim),
                              order="C"))
-<<<<<<< HEAD
-        return make_obj_array([
-            prim.parse(f"src_derivative_dir[itgt, {i}]")
-=======
         return obj_array.new_1d([
             parse(f"src_derivative_dir[itgt, {i}]")
->>>>>>> b6d0310b
             for i in range(self.dim)])
 
     @property
     @memoize_method
     def tgt_derivative_dir(self):
-        import pymbolic as prim
         self.arguments["tgt_derivative_dir"] = (
                 lp.GlobalArg("tgt_derivative_dir",
                              self.geometry_dtype, shape=("ntargets", self.dim),
                              order="C"))
-<<<<<<< HEAD
-        return make_obj_array([
-            prim.parse(f"tgt_derivative_dir[itgt, {i}]")
-=======
         return obj_array.new_1d([
             parse(f"tgt_derivative_dir[itgt, {i}]")
->>>>>>> b6d0310b
             for i in range(self.dim)])
 
 # }}}
