--- conflicted
+++ resolved
@@ -26,32 +26,20 @@
 THE SOFTWARE.
 """
 
-from typing import Tuple, Union
-
 import logging
 
 import numpy as np
 
 import loopy as lp
-<<<<<<< HEAD
-
+import pymbolic as prim
 from pytools import memoize_method
 from pytools.obj_array import make_obj_array
 
-from sumpy.array_context import PyOpenCLArrayContext, make_loopy_program, is_cl_cpu
-from sumpy.tools import KernelComputation, KernelCacheMixin, is_obj_array_like
-=======
-from loopy.version import MOST_RECENT_LANGUAGE_VERSION
-from pymbolic import parse, var
-from pytools import memoize_method
-
-import sumpy.symbolic as sym
+from sumpy.array_context import PyOpenCLArrayContext, is_cl_cpu, make_loopy_program
 from sumpy.tools import KernelCacheMixin, KernelComputation, is_obj_array_like
 
->>>>>>> 56f36681
 
 logger = logging.getLogger(__name__)
-
 
 __doc__ = """
 
@@ -66,7 +54,7 @@
 """
 
 
-def stringify_expn_index(i: Union[Tuple[int, ...], int]) -> str:
+def stringify_expn_index(i: tuple[int, ...] | int) -> str:
     if isinstance(i, tuple):
         return "_".join(stringify_expn_index(i_i) for i_i in i)
     else:
@@ -105,6 +93,7 @@
 
     def _expand(self, sac, avec, bvec, rscale, isrc):
         from sumpy.symbolic import PymbolicToSympyMapper
+
         conv = PymbolicToSympyMapper()
         strengths = [conv(self.get_strength_or_not(isrc, idx))
                      for idx in range(len(self.source_kernels))]
@@ -148,7 +137,7 @@
         logger.info("compute expansion expressions: start")
 
         import sumpy.symbolic as sym
-        import pymbolic as prim
+
         rscale = sym.Symbol("rscale")
         isrc_sym = prim.var("isrc")
 
@@ -175,11 +164,9 @@
         return loopy_insns, result_names
 
     def get_strength_or_not(self, isrc, kernel_idx):
-        import pymbolic as prim
         return prim.var(f"strength_{self.strength_usage[kernel_idx]}_isrc")
 
     def get_kernel_exprs(self, result_names):
-        import pymbolic as prim
         exprs = [prim.var(name) for i, name in enumerate(result_names)]
 
         return [lp.Assignment(id=None,
@@ -234,14 +221,9 @@
                     ["isrc_outer", f"{itgt_name}_inner"])
         else:
             from warnings import warn
-<<<<<<< HEAD
             warn(
                 "Do not know how to tune layer potential computation for "
-                "non-CPU targets")
-=======
-            warn(f"don't know how to tune layer potential computation for '{dev}'",
-                 stacklevel=1)
->>>>>>> 56f36681
+                "non-CPU targets", stacklevel=2)
             loopy_knl = lp.split_iname(loopy_knl, itgt_name, 128, outer_tag="g.0")
 
         loopy_knl = self._allow_redundant_execution_of_knl_scaling(loopy_knl)
@@ -660,7 +642,6 @@
     @property
     @memoize_method
     def density(self):
-        import pymbolic as prim
         self.arguments[self.density_var_name] = \
                 lp.GlobalArg(self.density_var_name, self.density_dtype,
                         shape="ntargets", order="C")
@@ -669,7 +650,6 @@
     @property
     @memoize_method
     def density_prime(self):
-        import pymbolic as prim
         prime_var_name = f"{self.density_var_name}_prime"
         self.arguments[prime_var_name] = (
                 lp.GlobalArg(prime_var_name, self.density_dtype,
@@ -679,7 +659,6 @@
     @property
     @memoize_method
     def side(self):
-        import pymbolic as prim
         self.arguments["side"] = (
                 lp.GlobalArg("side", self.geometry_dtype, shape="ntargets"))
         return prim.parse("side[itgt]")
@@ -687,7 +666,6 @@
     @property
     @memoize_method
     def normal(self):
-        import pymbolic as prim
         self.arguments["normal"] = (
                 lp.GlobalArg("normal", self.geometry_dtype,
                              shape=("ntargets", self.dim), order="C"))
@@ -698,7 +676,6 @@
     @property
     @memoize_method
     def tangent(self):
-        import pymbolic as prim
         self.arguments["tangent"] = (
                 lp.GlobalArg("tangent", self.geometry_dtype,
                              shape=("ntargets", self.dim), order="C"))
@@ -709,7 +686,6 @@
     @property
     @memoize_method
     def mean_curvature(self):
-        import pymbolic as prim
         self.arguments["mean_curvature"] = (
                 lp.GlobalArg("mean_curvature",
                              self.geometry_dtype, shape="ntargets",
@@ -719,7 +695,6 @@
     @property
     @memoize_method
     def src_derivative_dir(self):
-        import pymbolic as prim
         self.arguments["src_derivative_dir"] = (
                 lp.GlobalArg("src_derivative_dir",
                              self.geometry_dtype, shape=("ntargets", self.dim),
@@ -731,7 +706,6 @@
     @property
     @memoize_method
     def tgt_derivative_dir(self):
-        import pymbolic as prim
         self.arguments["tgt_derivative_dir"] = (
                 lp.GlobalArg("tgt_derivative_dir",
                              self.geometry_dtype, shape=("ntargets", self.dim),
