--- conflicted
+++ resolved
@@ -65,10 +65,6 @@
         for knl in kernels:
             assert txr(knl) == expansion.kernel
 
-<<<<<<< HEAD
-=======
-        self.context = ctx
->>>>>>> d8beb904
         self.expansion = expansion
         self.kernels = kernels
         self.name = name or self.default_name
@@ -210,17 +206,13 @@
         :arg centers:
         :arg targets:
         """
-<<<<<<< HEAD
-=======
-        knl = self.get_cached_kernel_executor()
->>>>>>> d8beb904
 
         centers = kwargs.pop("centers")
         # "1" may be passed for rscale, which won't have its type
         # meaningfully inferred. Make the type of rscale explicit.
         rscale = centers.dtype.type(kwargs.pop("rscale"))
 
-        knl = self.get_cached_optimized_kernel()
+        knl = self.get_cached_kernel_executor()
         result = actx.call_loopy(
             knl,
             centers=centers, rscale=rscale, **kwargs)
@@ -332,19 +324,13 @@
                 enforce_variable_access_ordered="no_check")
         return knl
 
-<<<<<<< HEAD
     def __call__(self, actx: PyOpenCLArrayContext, **kwargs):
-=======
-    def __call__(self, queue, **kwargs):
-        knl = self.get_cached_kernel_executor()
-
->>>>>>> d8beb904
         centers = kwargs.pop("centers")
         # "1" may be passed for rscale, which won't have its type
         # meaningfully inferred. Make the type of rscale explicit.
         rscale = centers.dtype.type(kwargs.pop("rscale"))
 
-        knl = self.get_cached_optimized_kernel()
+        knl = self.get_cached_kernel_executor()
         result = actx.call_loopy(
             knl,
             centers=centers,
