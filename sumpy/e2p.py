--- conflicted
+++ resolved
@@ -28,14 +28,9 @@
 import numpy as np
 
 import loopy as lp
-from loopy.version import MOST_RECENT_LANGUAGE_VERSION
-
-<<<<<<< HEAD
 from pytools.obj_array import make_obj_array
 
 from sumpy.array_context import PyOpenCLArrayContext, make_loopy_program
-=======
->>>>>>> 56f36681
 from sumpy.codegen import register_optimization_preambles
 from sumpy.tools import KernelCacheMixin, gather_loopy_arguments
 
@@ -64,18 +59,11 @@
           Default: all kernels use the same strength.
         """
 
-<<<<<<< HEAD
-        from sumpy.kernel import (
-            SourceTransformationRemover, TargetTransformationRemover)
-=======
-        if device is None:
-            device = ctx.devices[0]
-
         from sumpy.kernel import (
             SourceTransformationRemover,
             TargetTransformationRemover,
         )
->>>>>>> 56f36681
+
         sxr = SourceTransformationRemover()
         txr = TargetTransformationRemover()
         expansion = expansion.with_kernel(sxr(expansion.kernel))
