from __future__ import division, absolute_import

__copyright__ = "Copyright (C) 2017 Andreas Kloeckner"

__license__ = """
Permission is hereby granted, free of charge, to any person obtaining a copy
of this software and associated documentation files (the "Software"), to deal
in the Software without restriction, including without limitation the rights
to use, copy, modify, merge, publish, distribute, sublicense, and/or sell
copies of the Software, and to permit persons to whom the Software is
furnished to do so, subject to the following conditions:

The above copyright notice and this permission notice shall be included in
all copies or substantial portions of the Software.

THE SOFTWARE IS PROVIDED "AS IS", WITHOUT WARRANTY OF ANY KIND, EXPRESS OR
IMPLIED, INCLUDING BUT NOT LIMITED TO THE WARRANTIES OF MERCHANTABILITY,
FITNESS FOR A PARTICULAR PURPOSE AND NONINFRINGEMENT. IN NO EVENT SHALL THE
AUTHORS OR COPYRIGHT HOLDERS BE LIABLE FOR ANY CLAIM, DAMAGES OR OTHER
LIABILITY, WHETHER IN AN ACTION OF CONTRACT, TORT OR OTHERWISE, ARISING FROM,
OUT OF OR IN CONNECTION WITH THE SOFTWARE OR THE USE OR OTHER DEALINGS IN
THE SOFTWARE.
"""

import six  # noqa: F401
from six.moves import range  # noqa: F401

from pytools import memoize_method
from numbers import Number
from sumpy.kernel import TargetDerivativeRemover

import numpy as np  # noqa: F401
import loopy as lp  # noqa: F401
import pyopencl as cl

import logging
logger = logging.getLogger(__name__)


# {{{ context

class ToyContext(object):
    def __init__(self, cl_context, kernel,
            mpole_expn_class=None,
            local_expn_class=None,
            expansion_factory=None,
            extra_source_kwargs=None,
            extra_kernel_kwargs=None):
        self.cl_context = cl_context
        self.queue = cl.CommandQueue(self.cl_context)
        self.kernel = kernel

        self.no_target_deriv_kernel = TargetDerivativeRemover()(kernel)

        if expansion_factory is None:
            from sumpy.expansion import DefaultExpansionFactory
            expansion_factory = DefaultExpansionFactory()
        if mpole_expn_class is None:
            mpole_expn_class = \
                    expansion_factory.get_multipole_expansion_class(kernel)
        if local_expn_class is None:
            local_expn_class = \
                    expansion_factory.get_local_expansion_class(kernel)

        self.mpole_expn_class = mpole_expn_class
        self.local_expn_class = local_expn_class

        if extra_source_kwargs is None:
            extra_source_kwargs = {}
        if extra_kernel_kwargs is None:
            extra_kernel_kwargs = {}

        self.extra_source_kwargs = extra_source_kwargs
        self.extra_kernel_kwargs = extra_kernel_kwargs

        extra_source_and_kernel_kwargs = extra_source_kwargs.copy()
        extra_source_and_kernel_kwargs.update(extra_kernel_kwargs)
        self.extra_source_and_kernel_kwargs = extra_source_and_kernel_kwargs

    @memoize_method
    def get_p2p(self):
        from sumpy.p2p import P2P
        return P2P(self.cl_context, [self.kernel], exclude_self=False)

    @memoize_method
    def get_p2m(self, order):
        from sumpy import P2EFromSingleBox
        return P2EFromSingleBox(self.cl_context,
                self.mpole_expn_class(self.no_target_deriv_kernel, order),
                [self.kernel])

    @memoize_method
    def get_p2l(self, order):
        from sumpy import P2EFromSingleBox
        return P2EFromSingleBox(self.cl_context,
                self.local_expn_class(self.no_target_deriv_kernel, order),
                [self.kernel])

    @memoize_method
    def get_m2p(self, order):
        from sumpy import E2PFromSingleBox
        return E2PFromSingleBox(self.cl_context,
                self.mpole_expn_class(self.no_target_deriv_kernel, order),
                [self.kernel])

    @memoize_method
    def get_l2p(self, order):
        from sumpy import E2PFromSingleBox
        return E2PFromSingleBox(self.cl_context,
                self.local_expn_class(self.no_target_deriv_kernel, order),
                [self.kernel])

    @memoize_method
    def get_m2m(self, from_order, to_order):
        from sumpy import E2EFromCSR
        return E2EFromCSR(self.cl_context,
                self.mpole_expn_class(self.no_target_deriv_kernel, from_order),
                self.mpole_expn_class(self.no_target_deriv_kernel, to_order))

    @memoize_method
    def get_m2l(self, from_order, to_order):
        from sumpy import E2EFromCSR
        return E2EFromCSR(self.cl_context,
                self.mpole_expn_class(self.no_target_deriv_kernel, from_order),
                self.local_expn_class(self.no_target_deriv_kernel, to_order))

    @memoize_method
    def get_l2l(self, from_order, to_order):
        from sumpy import E2EFromCSR
        return E2EFromCSR(self.cl_context,
                self.local_expn_class(self.no_target_deriv_kernel, from_order),
                self.local_expn_class(self.no_target_deriv_kernel, to_order))

# }}}


# {{{ helpers

def _p2e(psource, center, rscale, order, p2e, expn_class, expn_kwargs):
    source_boxes = np.array([0], dtype=np.int32)
    box_source_starts = np.array([0], dtype=np.int32)
    box_source_counts_nonchild = np.array(
            [psource.points.shape[-1]], dtype=np.int32)

    toy_ctx = psource.toy_ctx
    center = np.asarray(center)
    centers = np.array(center, dtype=np.float64).reshape(
            toy_ctx.kernel.dim, 1)

    evt, (coeffs,) = p2e(toy_ctx.queue,
            source_boxes=source_boxes,
            box_source_starts=box_source_starts,
            box_source_counts_nonchild=box_source_counts_nonchild,
            centers=centers,
            sources=psource.points,
            strengths=psource.weights,
            rscale=rscale,
            nboxes=1,
            tgt_base_ibox=0,

            #flags="print_hl_cl",
            out_host=True,
            **toy_ctx.extra_source_and_kernel_kwargs)

    return expn_class(toy_ctx, center, rscale, order, coeffs[0],
            derived_from=psource, **expn_kwargs)


def _e2p(psource, targets, e2p):
    ntargets = targets.shape[-1]

    boxes = np.array([0], dtype=np.int32)

    box_target_starts = np.array([0], dtype=np.int32)
    box_target_counts_nonchild = np.array([ntargets], dtype=np.int32)

    toy_ctx = psource.toy_ctx
    centers = np.array(psource.center, dtype=np.float64).reshape(
            toy_ctx.kernel.dim, 1)

    coeffs = np.array([psource.coeffs])
    evt, (pot,) = e2p(
            toy_ctx.queue,
            src_expansions=coeffs,
            src_base_ibox=0,
            target_boxes=boxes,
            box_target_starts=box_target_starts,
            box_target_counts_nonchild=box_target_counts_nonchild,
            centers=centers,
            rscale=psource.rscale,
            targets=targets,
            #flags="print_hl_cl",
            out_host=True, **toy_ctx.extra_kernel_kwargs)

    return pot


def _e2e(psource, to_center, to_rscale, to_order, e2e, expn_class, expn_kwargs):
    toy_ctx = psource.toy_ctx

    target_boxes = np.array([1], dtype=np.int32)
    src_box_starts = np.array([0, 1], dtype=np.int32)
    src_box_lists = np.array([0], dtype=np.int32)

    centers = (np.array(
            [
                # box 0: source
                psource.center,

                # box 1: target
                to_center,
                ],
            dtype=np.float64)).T.copy()

    coeffs = np.array([psource.coeffs])

    evt, (to_coeffs,) = e2e(
            toy_ctx.queue,
            src_expansions=coeffs,
            src_base_ibox=0,
            tgt_base_ibox=0,
            ntgt_level_boxes=2,

            target_boxes=target_boxes,

            src_box_starts=src_box_starts,
            src_box_lists=src_box_lists,
            centers=centers,

            src_rscale=psource.rscale,
            tgt_rscale=to_rscale,

            #flags="print_hl_cl",
            out_host=True, **toy_ctx.extra_kernel_kwargs)

    return expn_class(toy_ctx, to_center, to_rscale, to_order, to_coeffs[1],
            derived_from=psource, **expn_kwargs)

# }}}


# {{{ potential source classes

class PotentialSource(object):
    def __init__(self, toy_ctx):
        self.toy_ctx = toy_ctx

    def eval(self, targets):
        raise NotImplementedError()

    def __neg__(self):
        return -1*self

    def __add__(self, other):
        if isinstance(other, (Number, np.number)):
            other = ConstantPotential(self.toy_ctx, other)
        elif not isinstance(other, PotentialSource):
            return NotImplemented

        return Sum((self, other))

    __radd__ = __add__

    def __sub__(self, other):
        return self.__add__(-other)

    def __rsub__(self, other):
        return (-self).__add__(other)

    def __mul__(self, other):
        if isinstance(other, (Number, np.number)):
            other = ConstantPotential(self.toy_ctx, other)
        elif not isinstance(other, PotentialSource):
            return NotImplemented

        return Product((self, other))

    __rmul__ = __mul__


class ConstantPotential(PotentialSource):
    def __init__(self, toy_ctx, value):
        super(ConstantPotential, self).__init__(toy_ctx)
        self.value = np.array(value)

    def eval(self, targets):
        pot = np.empty(targets.shape[-1], dtype=self.value.dtype)
        pot.fill(self.value)
        return pot


class OneOnBallPotential(PotentialSource):
    def __init__(self, toy_ctx, center, radius):
        super(OneOnBallPotential, self).__init__(toy_ctx)
        self.center = np.asarray(center)
        self.radius = radius

    def eval(self, targets):
        dist_vec = targets - self.center[:, np.newaxis]
        return (np.sum(dist_vec**2, axis=0) < self.radius**2).astype(np.float64)


class PointSources(PotentialSource):
    """
    .. attribute:: points

        ``[ndim, npoints]``
    """

    def __init__(self, toy_ctx, points, weights, center=None):
        super(PointSources, self).__init__(toy_ctx)

        self.points = points
        self.weights = weights
        self._center = center

    def eval(self, targets):
        evt, (potential,) = self.toy_ctx.get_p2p()(
                self.toy_ctx.queue, targets, self.points, [self.weights],
                out_host=True,
                **self.toy_ctx.extra_source_and_kernel_kwargs)

        return potential

    @property
    def center(self):
        if self._center is not None:
            return self._center

        return np.average(self.points, axis=1)


class ExpansionPotentialSource(PotentialSource):
    """
    .. attribute:: radius

        Not used mathematically. Just for visualization, purely advisory.

    .. attribute:: text_kwargs

       Passed to matplotlib.text(). Used for customizing the expansion
       label. Just for visualization, purely advisory.
    """
<<<<<<< HEAD
    def __init__(self, toy_ctx, center, rscale, order, coeffs, derived_from,
            radius=None, expn_style=None):
=======
    def __init__(self, toy_ctx, center, order, coeffs, derived_from,
            radius=None, expn_style=None, text_kwargs=None):
>>>>>>> c4c189ec
        super(ExpansionPotentialSource, self).__init__(toy_ctx)
        self.center = np.asarray(center)
        self.rscale = rscale
        self.order = order
        self.coeffs = coeffs

        self.derived_from = derived_from
        self.radius = radius
        self.expn_style = expn_style
        self.text_kwargs = text_kwargs


class MultipoleExpansion(ExpansionPotentialSource):
    def eval(self, targets):
        return _e2p(self, targets, self.toy_ctx.get_m2p(self.order))


class LocalExpansion(ExpansionPotentialSource):
    def eval(self, targets):
        return _e2p(self, targets, self.toy_ctx.get_l2p(self.order))


class PotentialExpressionNode(PotentialSource):
    def __init__(self, psources):
        from pytools import single_valued
        super(PotentialExpressionNode, self).__init__(
                single_valued(psource.toy_ctx for psource in psources))

        self.psources = psources

    @property
    def center(self):
        for psource in self.psources:
            try:
                return psource.center
            except AttributeError:
                pass

        raise ValueError("no psource with a center found")


class Sum(PotentialExpressionNode):
    def eval(self, targets):
        result = 0
        for psource in self.psources:
            result = result + psource.eval(targets)

        return result


class Product(PotentialExpressionNode):
    def eval(self, targets):
        result = 1
        for psource in self.psources:
            result = result * psource.eval(targets)

        return result

# }}}


def multipole_expand(psource, center, order=None, rscale=1, **expn_kwargs):
    if isinstance(psource, PointSources):
        if order is None:
            raise ValueError("order may not be None")

        return _p2e(psource, center, rscale, order, psource.toy_ctx.get_p2m(order),
                MultipoleExpansion, expn_kwargs)

    elif isinstance(psource, MultipoleExpansion):
        if order is None:
            order = psource.order

        return _e2e(psource, center, rscale, order,
                psource.toy_ctx.get_m2m(psource.order, order),
                MultipoleExpansion, expn_kwargs)

    else:
        raise TypeError("do not know how to expand '%s'"
                % type(psource).__name__)


def local_expand(psource, center, order=None, rscale=1, **expn_kwargs):
    if isinstance(psource, PointSources):
        if order is None:
            raise ValueError("order may not be None")

        return _p2e(psource, center, rscale, order, psource.toy_ctx.get_p2l(order),
                LocalExpansion, expn_kwargs)

    elif isinstance(psource, MultipoleExpansion):
        if order is None:
            order = psource.order

        return _e2e(psource, center, rscale, order,
                psource.toy_ctx.get_m2l(psource.order, order),
                LocalExpansion, expn_kwargs)

    elif isinstance(psource, LocalExpansion):
        if order is None:
            order = psource.order

        return _e2e(psource, center, rscale, order,
                psource.toy_ctx.get_l2l(psource.order, order),
                LocalExpansion, expn_kwargs)

    else:
        raise TypeError("do not know how to expand '%s'"
                % type(psource).__name__)


def logplot(fp, psource, **kwargs):
    fp.show_scalar_in_matplotlib(
            np.log10(np.abs(psource.eval(fp.points) + 1e-15)), **kwargs)


def restrict_inner(psource, radius, center=None):
    if center is None:
        center = psource.center

    return psource * OneOnBallPotential(psource.toy_ctx, center, radius)


def restrict_outer(psource, radius, center=None):
    if center is None:
        center = psource.center

    return psource * (1-OneOnBallPotential(psource.toy_ctx, center, radius))


def l_inf(psource, radius, center=None, npoints=100, debug=False):
    if center is None:
        center = psource.center

    restr = psource * OneOnBallPotential(psource.toy_ctx, center, radius)

    from sumpy.visualization import FieldPlotter
    fp = FieldPlotter(center, extent=2*radius, npoints=npoints)
    z = restr.eval(fp.points)

    if debug:
        fp.show_scalar_in_matplotlib(
                np.log10(np.abs(z + 1e-15)))
        import matplotlib.pyplot as pt
        pt.colorbar()
        pt.show()

    return np.max(np.abs(z))


# {{{ schematic visualization

def draw_box(el, eh, **kwargs):
    import matplotlib.pyplot as pt
    import matplotlib.patches as mpatches
    from matplotlib.path import Path

    pathdata = [
        (Path.MOVETO, (el[0], el[1])),
        (Path.LINETO, (eh[0], el[1])),
        (Path.LINETO, (eh[0], eh[1])),
        (Path.LINETO, (el[0], eh[1])),
        (Path.CLOSEPOLY, (el[0], el[1])),
        ]

    codes, verts = zip(*pathdata)
    path = Path(verts, codes)
    patch = mpatches.PathPatch(path, **kwargs)
    pt.gca().add_patch(patch)


def draw_circle(center, radius, **kwargs):
    center = np.asarray(center)

    import matplotlib.pyplot as plt
    plt.gca().add_patch(plt.Circle((center[0], center[1]), radius, **kwargs))


def draw_point(loc, **kwargs):
    import matplotlib.pyplot as plt
    plt.plot(*loc, marker="o", **kwargs)


def draw_arrow(from_pt, to_pt, shorten=0, **kwargs):
    import matplotlib.pyplot as plt
    dist = to_pt - from_pt

    from_pt = from_pt + shorten*dist
    dist = dist - 2*shorten*dist
    plt.arrow(from_pt[0], from_pt[1], dist[0], dist[1], **kwargs)


def draw_annotation(from_pt, to_pt, label, **kwargs):
    import matplotlib.pyplot as plt
    color = kwargs.setdefault("color", "white")

    arrowprops = dict(
            facecolor=color,
            edgecolor=color,
            shrink=0.05,
            width=1,
            headwidth=5)

    plt.gca().annotate(label, xy=from_pt, xytext=to_pt,
            arrowprops=arrowprops, **kwargs)


class SchematicVisitor(object):
    def __init__(self, default_expn_style="circle"):
        self.default_expn_style = default_expn_style

    def rec(self, psource):
        getattr(self, "visit_"+type(psource).__name__.lower())(psource)

    def visit_pointsources(self, psource):
        import matplotlib.pyplot as plt
        plt.plot(psource.points[0], psource.points[1], "o", label="source")

    def visit_sum(self, psource):
        for ps in psource.psources:
            self.rec(ps)

    visit_product = visit_sum

    def visit_multipoleexpansion(self, psource):
        expn_style = self.default_expn_style
        if psource.expn_style is not None:
            expn_style = psource.expn_style

        if psource.radius is not None:
            if expn_style == "box":
                r2 = psource.radius / np.sqrt(2)
                draw_box(psource.center - r2, psource.center + r2, fill=None)
            elif expn_style == "circle":
                draw_circle(psource.center, psource.radius, fill=None)
            else:
                raise ValueError("unknown expn_style: %s" % self.expn_style)

        text_kwargs = dict(
                x=psource.center[0],
                y=psource.center[1],
                text=type(psource).__name__[0],
                verticalalignment="center",
                horizontalalignment="center")

        if psource.text_kwargs is not None:
            text_kwargs.update(psource.text_kwargs)

        import matplotlib.pyplot as plt
        plt.gca().text(**text_kwargs)

        if psource.derived_from is not None:
            xmin, xmax = plt.xlim()
            plt_width = xmax - xmin
            draw_arrow(psource.derived_from.center, psource.center, shorten=0.1,
                       facecolor="black", length_includes_head=True,
                       width=0.0005 * plt_width)
            self.rec(psource.derived_from)

    visit_localexpansion = visit_multipoleexpansion


def draw_schematic(psource, **kwargs):
    SchematicVisitor(**kwargs).rec(psource)
    import matplotlib.pyplot as plt
    plt.gca().set_aspect("equal")
    plt.tight_layout()

# }}}

# vim: foldmethod=marker<|MERGE_RESOLUTION|>--- conflicted
+++ resolved
@@ -341,13 +341,8 @@
        Passed to matplotlib.text(). Used for customizing the expansion
        label. Just for visualization, purely advisory.
     """
-<<<<<<< HEAD
     def __init__(self, toy_ctx, center, rscale, order, coeffs, derived_from,
-            radius=None, expn_style=None):
-=======
-    def __init__(self, toy_ctx, center, order, coeffs, derived_from,
             radius=None, expn_style=None, text_kwargs=None):
->>>>>>> c4c189ec
         super(ExpansionPotentialSource, self).__init__(toy_ctx)
         self.center = np.asarray(center)
         self.rscale = rscale
