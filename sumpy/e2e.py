--- conflicted
+++ resolved
@@ -27,20 +27,14 @@
 from abc import ABC, abstractmethod
 
 import numpy as np
+from typing_extensions import override
 
 import loopy as lp
-<<<<<<< HEAD
-
-=======
-import pymbolic
-from loopy.version import MOST_RECENT_LANGUAGE_VERSION
->>>>>>> b6d0310b
+from loopy.version import MOST_RECENT_LANGUAGE_VERSION  # noqa: F401
 from pytools import memoize_method
+
+import sumpy.symbolic as sym
 from sumpy.array_context import PyOpenCLArrayContext, make_loopy_program
-from sumpy.codegen import register_optimization_preambles
-from sumpy.tools import KernelCacheMixin, to_complex_dtype
-
-import sumpy.symbolic as sym
 from sumpy.codegen import register_optimization_preambles
 from sumpy.tools import KernelCacheMixin, to_complex_dtype
 
@@ -73,45 +67,21 @@
             Default: all kernels use the same strength.
         """
         from sumpy.kernel import (
-            TargetTransformationRemover, SourceTransformationRemover)
+            SourceTransformationRemover,
+            TargetTransformationRemover,
+        )
         txr = TargetTransformationRemover()
         sxr = SourceTransformationRemover()
 
         if src_expansion is tgt_expansion:
-<<<<<<< HEAD
             tgt_expansion = src_expansion = (
                 src_expansion.with_kernel(sxr(txr(src_expansion.kernel))))
-=======
-            from sumpy.kernel import (
-                SourceTransformationRemover,
-                TargetTransformationRemover,
-            )
-            tgt_expansion = src_expansion = src_expansion.with_kernel(
-                    SourceTransformationRemover()(
-                        TargetTransformationRemover()(src_expansion.kernel)))
-
->>>>>>> b6d0310b
         else:
             src_expansion = (
                 src_expansion.with_kernel(sxr(txr(src_expansion.kernel))))
             tgt_expansion = (
                 tgt_expansion.with_kernel(sxr(txr(tgt_expansion.kernel))))
 
-<<<<<<< HEAD
-=======
-            from sumpy.kernel import (
-                SourceTransformationRemover,
-                TargetTransformationRemover,
-            )
-            src_expansion = src_expansion.with_kernel(
-                    SourceTransformationRemover()(
-                        TargetTransformationRemover()(src_expansion.kernel)))
-            tgt_expansion = tgt_expansion.with_kernel(
-                    SourceTransformationRemover()(
-                        TargetTransformationRemover()(tgt_expansion.kernel)))
-
-        self.context = ctx
->>>>>>> b6d0310b
         self.src_expansion = src_expansion
         self.tgt_expansion = tgt_expansion
         self.name = name or self.default_name
@@ -188,7 +158,6 @@
         return "e2e_from_csr"
 
     def get_translation_loopy_insns(self):
-        import sumpy.symbolic as sym
         dvec = sym.make_sym_vector("d", self.dim)
 
         src_rscale = sym.Symbol("src_rscale")
@@ -274,16 +243,10 @@
                         shape=("nsrc_level_boxes", ncoeff_src), offset=lp.auto),
                     lp.GlobalArg("tgt_expansions", None,
                         shape=("ntgt_level_boxes", ncoeff_tgt), offset=lp.auto),
-<<<<<<< HEAD
-                    ...
-                ] + gather_loopy_arguments([self.src_expansion,
-                                            self.tgt_expansion]),
-=======
                     "...",
                     *gather_loopy_arguments([self.src_expansion,
                                             self.tgt_expansion])
                 ],
->>>>>>> b6d0310b
                 name=self.name,
                 assumptions="ntgt_boxes>=1",
                 silenced_warnings="write_race(write_expn*)",
@@ -299,6 +262,7 @@
 
         return loopy_knl
 
+    @override
     def get_optimized_kernel(self):
         # FIXME
         knl = self.get_kernel()
@@ -404,13 +368,9 @@
             ncoeff_src = len(self.src_expansion)
             ncoeff_tgt = len(self.tgt_expansion)
 
-<<<<<<< HEAD
         import pymbolic as prim
 
-        domains = []
-=======
         domains: list[str] = []
->>>>>>> b6d0310b
         insns = self.get_translation_loopy_insns(result_dtype)
         tgt_coeffs = prim.var("tgt_coeffs")
         for i in range(ncoeff_tgt):
@@ -636,14 +596,9 @@
                     lp.ValueArg("ntranslation_classes", np.int32),
                     lp.ValueArg("ntranslation_vectors", np.int32),
                     lp.ValueArg("translation_classes_level_start", np.int32),
-<<<<<<< HEAD
-                    ...
-                ] + gather_loopy_arguments([self.src_expansion, self.tgt_expansion]),
-=======
                     "...",
                     *gather_loopy_arguments([self.src_expansion, self.tgt_expansion])
                 ],
->>>>>>> b6d0310b
                 name=self.name,
                 assumptions="ntranslation_classes>=1",
                 fixed_parameters={
@@ -754,14 +709,9 @@
                     lp.GlobalArg("preprocessed_src_expansions", None,
                         shape=("nsrc_boxes", npreprocessed_src_coeffs),
                         offset=lp.auto),
-<<<<<<< HEAD
-                    ...
-                ] + gather_loopy_arguments([self.src_expansion, self.tgt_expansion]),
-=======
                     "...",
                     *gather_loopy_arguments([self.src_expansion, self.tgt_expansion])
                 ],
->>>>>>> b6d0310b
                 name=self.name,
                 assumptions="nsrc_boxes>=1",
                 fixed_parameters={
@@ -856,14 +806,9 @@
                     lp.GlobalArg("tgt_expansions_before_postprocessing", None,
                         shape=("ntgt_boxes", ntgt_coeffs_before_postprocessing),
                         offset=lp.auto),
-<<<<<<< HEAD
-                    ...
-                ] + gather_loopy_arguments([self.src_expansion, self.tgt_expansion]),
-=======
                     "...",
                     *gather_loopy_arguments([self.src_expansion, self.tgt_expansion])
                 ],
->>>>>>> b6d0310b
                 name=self.name,
                 assumptions="ntgt_boxes>=1",
                 fixed_parameters={
@@ -988,14 +933,9 @@
                     lp.ValueArg("src_base_ibox,tgt_base_ibox", np.int32),
                     lp.ValueArg("ntgt_level_boxes,nsrc_level_boxes", np.int32),
                     lp.ValueArg("aligned_nboxes", np.int32),
-<<<<<<< HEAD
-                    ...
-                ] + gather_loopy_arguments([self.src_expansion, self.tgt_expansion]),
-=======
                     "...",
                     *gather_loopy_arguments([self.src_expansion, self.tgt_expansion])
                 ],
->>>>>>> b6d0310b
                 name=self.name,
                 assumptions="ntgt_boxes>=1",
                 silenced_warnings="write_race(write_expn*)",
@@ -1100,17 +1040,11 @@
                         shape=("ntgt_level_boxes", ncoeffs_tgt), offset=lp.auto),
                     lp.GlobalArg("src_expansions", None,
                         shape=("nsrc_level_boxes", ncoeffs_src), offset=lp.auto),
-<<<<<<< HEAD
-                    ...
-                ] + gather_loopy_arguments([self.src_expansion, self.tgt_expansion]),
+                    "...",
+                    *gather_loopy_arguments([self.src_expansion, self.tgt_expansion])
+                ],
                 name=self.name,
                 assumptions="ntgt_boxes>=1",
-=======
-                    "...",
-                    *gather_loopy_arguments([self.src_expansion, self.tgt_expansion])
-                ],
-                name=self.name, assumptions="ntgt_boxes>=1",
->>>>>>> b6d0310b
                 silenced_warnings="write_race(write_expn*)",
                 fixed_parameters={"dim": self.dim, "nchildren": 2**self.dim},
                 )
