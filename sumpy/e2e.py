--- conflicted
+++ resolved
@@ -25,11 +25,6 @@
 import numpy as np
 import loopy as lp
 
-<<<<<<< HEAD
-=======
-from loopy.version import MOST_RECENT_LANGUAGE_VERSION
-from sumpy.tools import KernelCacheMixin, to_complex_dtype
->>>>>>> 05cbf8e5
 from pytools import memoize_method
 from sumpy.array_context import PyOpenCLArrayContext, make_loopy_program
 from sumpy.tools import KernelCacheMixin, to_complex_dtype
@@ -53,14 +48,8 @@
 
 # {{{ E2EBase: base class
 
-<<<<<<< HEAD
-class E2EBase(KernelCacheMixin):
+class E2EBase(KernelCacheMixin, ABC):
     def __init__(self, src_expansion, tgt_expansion, name=None):
-=======
-class E2EBase(KernelCacheMixin, ABC):
-    def __init__(self, ctx, src_expansion, tgt_expansion,
-            name=None, device=None):
->>>>>>> 05cbf8e5
         """
         :arg expansion: a subclass of :class:`sympy.expansion.ExpansionBase`
         :arg strength_usage: A list of integers indicating which expression
@@ -152,18 +141,9 @@
     list.
     """
 
-<<<<<<< HEAD
-    default_name = "e2e_from_csr"
-=======
-    def __init__(self, ctx, src_expansion, tgt_expansion,
-            name=None, device=None):
-        super().__init__(ctx, src_expansion, tgt_expansion,
-            name=name, device=device)
-
     @property
     def default_name(self):
         return "e2e_from_csr"
->>>>>>> 05cbf8e5
 
     def get_translation_loopy_insns(self):
         import sumpy.symbolic as sym
