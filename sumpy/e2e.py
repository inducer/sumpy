from __future__ import annotations


__copyright__ = "Copyright (C) 2013 Andreas Kloeckner"

__license__ = """
Permission is hereby granted, free of charge, to any person obtaining a copy
of this software and associated documentation files (the "Software"), to deal
in the Software without restriction, including without limitation the rights
to use, copy, modify, merge, publish, distribute, sublicense, and/or sell
copies of the Software, and to permit persons to whom the Software is
furnished to do so, subject to the following conditions:

The above copyright notice and this permission notice shall be included in
all copies or substantial portions of the Software.

THE SOFTWARE IS PROVIDED "AS IS", WITHOUT WARRANTY OF ANY KIND, EXPRESS OR
IMPLIED, INCLUDING BUT NOT LIMITED TO THE WARRANTIES OF MERCHANTABILITY,
FITNESS FOR A PARTICULAR PURPOSE AND NONINFRINGEMENT. IN NO EVENT SHALL THE
AUTHORS OR COPYRIGHT HOLDERS BE LIABLE FOR ANY CLAIM, DAMAGES OR OTHER
LIABILITY, WHETHER IN AN ACTION OF CONTRACT, TORT OR OTHERWISE, ARISING FROM,
OUT OF OR IN CONNECTION WITH THE SOFTWARE OR THE USE OR OTHER DEALINGS IN
THE SOFTWARE.
"""

import logging
from abc import ABC, abstractmethod

import numpy as np

import loopy as lp
<<<<<<< HEAD

=======
import pymbolic
from loopy.version import MOST_RECENT_LANGUAGE_VERSION
>>>>>>> 56f36681
from pytools import memoize_method
from sumpy.array_context import PyOpenCLArrayContext, make_loopy_program
from sumpy.codegen import register_optimization_preambles
from sumpy.tools import KernelCacheMixin, to_complex_dtype

import sumpy.symbolic as sym
from sumpy.codegen import register_optimization_preambles
from sumpy.tools import KernelCacheMixin, to_complex_dtype


logger = logging.getLogger(__name__)


__doc__ = """

Expansion-to-expansion
----------------------

.. autoclass:: E2EBase
.. autoclass:: E2EFromCSR
.. autoclass:: E2EFromParent
.. autoclass:: E2EFromChildren

"""


# {{{ E2EBase: base class

class E2EBase(KernelCacheMixin, ABC):
    def __init__(self, src_expansion, tgt_expansion, name=None):
        """
        :arg expansion: a subclass of :class:`sympy.expansion.ExpansionBase`
        :arg strength_usage: A list of integers indicating which expression
            uses which source strength indicator. This implicitly specifies the
            number of strength arrays that need to be passed.
            Default: all kernels use the same strength.
        """
        from sumpy.kernel import (
            TargetTransformationRemover, SourceTransformationRemover)
        txr = TargetTransformationRemover()
        sxr = SourceTransformationRemover()

        if src_expansion is tgt_expansion:
<<<<<<< HEAD
            tgt_expansion = src_expansion = (
                src_expansion.with_kernel(sxr(txr(src_expansion.kernel))))
=======
            from sumpy.kernel import (
                SourceTransformationRemover,
                TargetTransformationRemover,
            )
            tgt_expansion = src_expansion = src_expansion.with_kernel(
                    SourceTransformationRemover()(
                        TargetTransformationRemover()(src_expansion.kernel)))

>>>>>>> 56f36681
        else:
            src_expansion = (
                src_expansion.with_kernel(sxr(txr(src_expansion.kernel))))
            tgt_expansion = (
                tgt_expansion.with_kernel(sxr(txr(tgt_expansion.kernel))))

<<<<<<< HEAD
=======
            from sumpy.kernel import (
                SourceTransformationRemover,
                TargetTransformationRemover,
            )
            src_expansion = src_expansion.with_kernel(
                    SourceTransformationRemover()(
                        TargetTransformationRemover()(src_expansion.kernel)))
            tgt_expansion = tgt_expansion.with_kernel(
                    SourceTransformationRemover()(
                        TargetTransformationRemover()(tgt_expansion.kernel)))

        self.context = ctx
>>>>>>> 56f36681
        self.src_expansion = src_expansion
        self.tgt_expansion = tgt_expansion
        self.name = name or self.default_name

        if src_expansion.dim != tgt_expansion.dim:
            raise ValueError("source and target expansions must have "
                    "same dimensionality")

        self.dim = src_expansion.dim

    @property
    @abstractmethod
    def default_name(self):
        pass

    @memoize_method
    def get_translation_loopy_insns(self):
        import sumpy.symbolic as sym
        dvec = sym.make_sym_vector("d", self.dim)

        src_coeff_exprs = [
            sym.Symbol(f"src_coeff{i}")
            for i in range(len(self.src_expansion))]
        src_rscale = sym.Symbol("src_rscale")

        tgt_rscale = sym.Symbol("tgt_rscale")

        from sumpy.assignment_collection import SymbolicAssignmentCollection
        sac = SymbolicAssignmentCollection()
        tgt_coeff_names = [
                sac.assign_unique(f"coeff{i}", coeff_i)
                for i, coeff_i in enumerate(
                    self.tgt_expansion.translate_from(
                        self.src_expansion, src_coeff_exprs, src_rscale,
                        dvec=dvec, tgt_rscale=tgt_rscale, sac=sac))]

        sac.run_global_cse()

        from sumpy.codegen import to_loopy_insns
        return to_loopy_insns(
                sac.assignments.items(),
                vector_names={"d"},
                pymbolic_expr_maps=[self.tgt_expansion.get_code_transformer()],
                retain_names=tgt_coeff_names,
                )

    def get_cache_key(self):
        return (type(self).__name__, self.src_expansion, self.tgt_expansion)

    @abstractmethod
    def get_kernel(self):
        pass

    def get_optimized_kernel(self):
        # FIXME
        knl = self.get_kernel()
        knl = lp.split_iname(knl, "itgt_box", 64, outer_tag="g.0", inner_tag="l.0")
        knl = register_optimization_preambles(knl, self.device)

        return knl

# }}}


# {{{ E2EFromCSR: translation from "compressed sparse row"-like source box lists

class E2EFromCSR(E2EBase):
    """Implements translation from a "compressed sparse row"-like source box
    list.
    """

    @property
    def default_name(self):
        return "e2e_from_csr"

    def get_translation_loopy_insns(self):
        import sumpy.symbolic as sym
        dvec = sym.make_sym_vector("d", self.dim)

        src_rscale = sym.Symbol("src_rscale")
        tgt_rscale = sym.Symbol("tgt_rscale")

        ncoeff_src = len(self.src_expansion)
        src_coeff_exprs = [sym.Symbol(f"src_coeff{i}") for i in range(ncoeff_src)]

        from sumpy.assignment_collection import SymbolicAssignmentCollection
        sac = SymbolicAssignmentCollection()
        tgt_coeff_names = [
                sac.assign_unique(f"coeff{i}", coeff_i)
                for i, coeff_i in enumerate(
                    self.tgt_expansion.translate_from(
                        self.src_expansion, src_coeff_exprs, src_rscale,
                        dvec, tgt_rscale, sac))]

        sac.run_global_cse()

        from sumpy.codegen import to_loopy_insns
        return to_loopy_insns(
                sac.assignments.items(),
                vector_names={"d"},
                pymbolic_expr_maps=[self.tgt_expansion.get_code_transformer()],
                retain_names=tgt_coeff_names,
                )

    def get_kernel(self):
        ncoeff_src = len(self.src_expansion)
        ncoeff_tgt = len(self.tgt_expansion)

        # To clarify terminology:
        #
        # isrc_box -> The index in a list of (in this case, source) boxes
        # src_ibox -> The (global) box number for the (in this case, source) box
        #
        # (same for itgt_box, tgt_ibox)

        from sumpy.tools import gather_loopy_arguments
        loopy_knl = make_loopy_program([
                "{[itgt_box]: 0<=itgt_box<ntgt_boxes}",
                "{[isrc_box]: isrc_start<=isrc_box<isrc_stop}",
                "{[idim]: 0<=idim<dim}",
                ],
                ["""
                for itgt_box
                    <> tgt_ibox = target_boxes[itgt_box]
                    <> tgt_center[idim] = centers[idim, tgt_ibox]
                    <> isrc_start = src_box_starts[itgt_box]
                    <> isrc_stop = src_box_starts[itgt_box+1]

                    for isrc_box
                        <> src_ibox = src_box_lists[isrc_box] \
                                {id=read_src_ibox}
                        <> src_center[idim] = centers[idim, src_ibox] {dup=idim}
                        <> d[idim] = tgt_center[idim] - src_center[idim] \
                            {dup=idim}
                        """] + [f"""
                        <> src_coeff{i} = \
                            src_expansions[src_ibox - src_base_ibox, {i}] \
                            {{dep=read_src_ibox}}
                        """ for i in range(ncoeff_src)] + [
                        ] + self.get_translation_loopy_insns() + ["""
                    end

                    """] + [f"""
                    tgt_expansions[tgt_ibox - tgt_base_ibox, {coeffidx}] = \
                        simul_reduce(sum, isrc_box, coeff{coeffidx}) \
                            {{id_prefix=write_expn}}
                    """ for coeffidx in range(ncoeff_tgt)] + ["""
                end
                """],
                kernel_data=[
                    lp.GlobalArg("centers", None, shape="dim, aligned_nboxes"),
                    lp.ValueArg("src_rscale,tgt_rscale", None),
                    lp.GlobalArg("src_box_starts, src_box_lists",
                        None, shape=None, strides=(1,), offset=lp.auto),
                    lp.ValueArg("aligned_nboxes,tgt_base_ibox,src_base_ibox",
                        np.int32),
                    lp.ValueArg("nsrc_level_boxes,ntgt_level_boxes",
                        np.int32),
                    lp.GlobalArg("src_expansions", None,
                        shape=("nsrc_level_boxes", ncoeff_src), offset=lp.auto),
                    lp.GlobalArg("tgt_expansions", None,
                        shape=("ntgt_level_boxes", ncoeff_tgt), offset=lp.auto),
<<<<<<< HEAD
                    ...
                ] + gather_loopy_arguments([self.src_expansion,
                                            self.tgt_expansion]),
=======
                    "...",
                    *gather_loopy_arguments([self.src_expansion,
                                            self.tgt_expansion])
                ],
>>>>>>> 56f36681
                name=self.name,
                assumptions="ntgt_boxes>=1",
                silenced_warnings="write_race(write_expn*)",
                fixed_parameters={"dim": self.dim},
                )

        for knl in [self.src_expansion.kernel, self.tgt_expansion.kernel]:
            loopy_knl = knl.prepare_loopy_kernel(loopy_knl)

        loopy_knl = lp.tag_inames(loopy_knl, "idim*:unr")
        loopy_knl = lp.set_options(loopy_knl,
                enforce_variable_access_ordered="no_check")

        return loopy_knl

    def get_optimized_kernel(self):
        # FIXME
        knl = self.get_kernel()
        knl = lp.split_iname(knl, "itgt_box", 64, outer_tag="g.0", inner_tag="l.0")
        knl = register_optimization_preambles(knl, self.device)

        return knl

    def __call__(self, actx: PyOpenCLArrayContext, **kwargs):
        """
        :arg src_expansions:
        :arg src_box_starts:
        :arg src_box_lists:
        :arg src_rscale:
        :arg tgt_rscale:
        :arg centers:
        """
        centers = kwargs.pop("centers")
        # "1" may be passed for rscale, which won't have its type
        # meaningfully inferred. Make the type of rscale explicit.
        src_rscale = centers.dtype.type(kwargs.pop("src_rscale"))
        tgt_rscale = centers.dtype.type(kwargs.pop("tgt_rscale"))

        knl = self.get_cached_kernel_executor()
        result = actx.call_loopy(
            knl,
            centers=centers,
            src_rscale=src_rscale, tgt_rscale=tgt_rscale,
            **kwargs)

        return result["tgt_expansions"]
# }}}


# {{{ M2LUsingTranslationClassesDependentData

class M2LUsingTranslationClassesDependentData(E2EFromCSR):
    """Implements translation from a "compressed sparse row"-like source box
    list using M2L translation classes dependent data
    """

    @property
    def default_name(self):
        return "m2l_using_translation_classes_dependent_data"

    def get_translation_loopy_insns(self, result_dtype):
        import sumpy.symbolic as sym
        dvec = sym.make_sym_vector("d", self.dim)

        src_rscale = sym.Symbol("src_rscale")
        tgt_rscale = sym.Symbol("tgt_rscale")

        m2l_translation = self.tgt_expansion.m2l_translation
        m2l_translation_classes_dependent_ndata = (
            m2l_translation.translation_classes_dependent_ndata(self.tgt_expansion,
                self.src_expansion))
        m2l_translation_classes_dependent_data = \
                [sym.Symbol(f"data{i}")
            for i in range(m2l_translation_classes_dependent_ndata)]

        ncoeff_src = len(self.src_expansion)

        src_coeff_exprs = [sym.Symbol(f"src_coeffs{i}") for i in range(ncoeff_src)]

        from sumpy.assignment_collection import SymbolicAssignmentCollection
        sac = SymbolicAssignmentCollection()
        tgt_coeff_names = [
                sac.assign_unique(f"tgt_coeff{i}", coeff_i)
                for i, coeff_i in enumerate(
                    self.tgt_expansion.translate_from(
                        self.src_expansion, src_coeff_exprs, src_rscale,
                        dvec, tgt_rscale, sac,
                        m2l_translation_classes_dependent_data=(
                            m2l_translation_classes_dependent_data)))]

        sac.run_global_cse()

        from sumpy.codegen import to_loopy_insns
        return to_loopy_insns(
                sac.assignments.items(),
                vector_names={"d", "src_coeffs", "data"},
                pymbolic_expr_maps=[self.tgt_expansion.get_code_transformer()],
                retain_names=tgt_coeff_names,
                complex_dtype=to_complex_dtype(result_dtype),
                )

    def get_inner_loopy_kernel(self, result_dtype):
        try:
            return self.tgt_expansion.loopy_translate_from(
                self.src_expansion)
        except NotImplementedError:
            pass

        m2l_translation = self.tgt_expansion.m2l_translation
        ndata = m2l_translation.translation_classes_dependent_ndata(
            self.tgt_expansion, self.src_expansion)
        if m2l_translation.use_preprocessing:
            ncoeff_src = m2l_translation.preprocess_multipole_nexprs(
                self.tgt_expansion, self.src_expansion)
            ncoeff_tgt = m2l_translation.postprocess_local_nexprs(
                self.tgt_expansion, self.src_expansion)
        else:
            ncoeff_src = len(self.src_expansion)
            ncoeff_tgt = len(self.tgt_expansion)

        import pymbolic as prim

        domains = []
        insns = self.get_translation_loopy_insns(result_dtype)
        tgt_coeffs = prim.var("tgt_coeffs")
        for i in range(ncoeff_tgt):
            expr = prim.var(f"tgt_coeff{i}")
            insn = lp.Assignment(assignee=tgt_coeffs[i],
                    expression=tgt_coeffs[i] + expr)
            insns.append(insn)

        return lp.make_function(domains, insns,
                        kernel_data=[
                            lp.GlobalArg("tgt_coeffs", shape=(ncoeff_tgt,),
                                is_output=True, is_input=True),
                            lp.GlobalArg("src_coeffs", shape=(ncoeff_src,)),
                            lp.GlobalArg("data", shape=(ndata,)),
                            lp.ValueArg("src_rscale"),
                            lp.ValueArg("tgt_rscale"),
                            ...],
                        name="e2e",
                        lang_version=lp.MOST_RECENT_LANGUAGE_VERSION,
                        )

    def get_kernel(self, result_dtype):
        m2l_translation = self.tgt_expansion.m2l_translation
        m2l_translation_classes_dependent_ndata = \
            m2l_translation.translation_classes_dependent_ndata(
                self.tgt_expansion, self.src_expansion)

        if m2l_translation.use_preprocessing:
            ncoeff_src = m2l_translation.preprocess_multipole_nexprs(
                self.tgt_expansion, self.src_expansion)
            ncoeff_tgt = m2l_translation.postprocess_local_nexprs(
                self.tgt_expansion, self.src_expansion)
        else:
            ncoeff_src = len(self.src_expansion)
            ncoeff_tgt = len(self.tgt_expansion)

        # To clarify terminology:
        #
        # isrc_box -> The index in a list of (in this case, source) boxes
        # src_ibox -> The (global) box number for the (in this case, source) box
        #
        # (same for itgt_box, tgt_ibox)

        translation_knl = self.get_inner_loopy_kernel(result_dtype)

        from sumpy.tools import gather_loopy_arguments
        loopy_knl = make_loopy_program([
                "{[itgt_box]: 0<=itgt_box<ntgt_boxes}",
                "{[isrc_box]: isrc_start<=isrc_box<isrc_stop}",
                "{[icoeff_tgt]: 0<=icoeff_tgt<ncoeff_tgt}",
                "{[icoeff_src]: 0<=icoeff_src<ncoeff_src}",
                "{[idep]: 0<=idep<m2l_translation_classes_dependent_ndata}",
                ],
                ["""
                for itgt_box
                    <> tgt_ibox = target_boxes[itgt_box]
                    <> isrc_start = src_box_starts[itgt_box]
                    <> isrc_stop = src_box_starts[itgt_box+1]
                    for icoeff_tgt
                        <> tgt_expansion[icoeff_tgt] = 0 \
                            {id=init_coeffs, dup=icoeff_tgt}
                    end
                    for isrc_box
                        <> src_ibox = src_box_lists[isrc_box] \
                                {id=read_src_ibox}
                        <> translation_class = \
                                m2l_translation_classes_lists[isrc_box]
                        <> translation_class_rel = \
                                translation_class - translation_classes_level_start \
                                {id=translation_offset}
                        [icoeff_tgt]: tgt_expansion[icoeff_tgt] = e2e(
                            [icoeff_tgt]: tgt_expansion[icoeff_tgt],
                            [icoeff_src]: src_expansions[src_ibox - src_base_ibox,
                                icoeff_src],
                            [idep]: m2l_translation_classes_dependent_data[
                                translation_class_rel, idep],
                            src_rscale,
                            tgt_rscale,
                            )  {dep=init_coeffs,id=update_coeffs}
                    end
                    tgt_expansions[tgt_ibox - tgt_base_ibox, icoeff_tgt] = \
                            tgt_expansion[icoeff_tgt] \
                            {dep=update_coeffs, dup=icoeff_tgt,id=write_e2e}
                end
                """],
                kernel_data=[
                    lp.GlobalArg("centers", None, shape="dim, aligned_nboxes"),
                    lp.ValueArg("src_rscale,tgt_rscale", None),
                    lp.GlobalArg("src_box_starts, src_box_lists",
                        None, shape=None, strides=(1,), offset=lp.auto),
                    lp.ValueArg("aligned_nboxes,tgt_base_ibox,src_base_ibox",
                        np.int32),
                    lp.ValueArg("nsrc_level_boxes,ntgt_level_boxes",
                        np.int32),
                    lp.GlobalArg("src_expansions", None,
                        shape=("nsrc_level_boxes", ncoeff_src), offset=lp.auto),
                    lp.GlobalArg("tgt_expansions", None,
                        shape=("ntgt_level_boxes", ncoeff_tgt),
                        offset=lp.auto),
                    lp.ValueArg("translation_classes_level_start",
                        np.int32),
                    lp.GlobalArg("m2l_translation_classes_dependent_data", None,
                        shape=("ntranslation_classes",
                            m2l_translation_classes_dependent_ndata),
                        offset=lp.auto),
                    lp.GlobalArg("m2l_translation_classes_lists", np.int32,
                        shape=("ntranslation_classes_lists"), strides=(1,),
                        offset=lp.auto),
                    lp.ValueArg("ntranslation_classes, ntranslation_classes_lists",
                        np.int32),
                    ...,
                    *gather_loopy_arguments([self.src_expansion,
                                            self.tgt_expansion])
                ],
                name=self.name,
                assumptions="ntgt_boxes>=1",
                fixed_parameters={
                        "dim": self.dim,
                        "m2l_translation_classes_dependent_ndata": (
                            m2l_translation_classes_dependent_ndata),
                        "ncoeff_tgt": ncoeff_tgt,
                        "ncoeff_src": ncoeff_src},
                silenced_warnings="write_race(write_e2e*)",
                )

        loopy_knl = lp.merge([translation_knl, loopy_knl])
        loopy_knl = lp.inline_callable_kernel(loopy_knl, "e2e")
        loopy_knl = lp.add_dependency(
                loopy_knl, "id:e2e_insn*", "read_src_ibox")
        loopy_knl = lp.add_dependency(
                loopy_knl, "id:e2e_insn*", "translation_offset")

        for knl in [self.src_expansion.kernel, self.tgt_expansion.kernel]:
            loopy_knl = knl.prepare_loopy_kernel(loopy_knl)

        return loopy_knl

    def get_optimized_kernel(self, result_dtype):
        knl = self.get_kernel(result_dtype)
        knl = self.tgt_expansion.m2l_translation.optimize_loopy_kernel(
                knl, self.tgt_expansion, self.src_expansion)
        knl = register_optimization_preambles(knl, self.device)

        return knl

    def __call__(self, actx: PyOpenCLArrayContext, **kwargs):
        """
        :arg src_expansions:
        :arg src_box_starts:
        :arg src_box_lists:
        :arg src_rscale:
        :arg tgt_rscale:
        :arg centers:
        """
        centers = kwargs.pop("centers")
        # "1" may be passed for rscale, which won't have its type
        # meaningfully inferred. Make the type of rscale explicit.
        src_rscale = centers.dtype.type(kwargs.pop("src_rscale"))
        tgt_rscale = centers.dtype.type(kwargs.pop("tgt_rscale"))
        src_expansions = kwargs.pop("src_expansions")

        knl = self.get_cached_kernel_executor(result_dtype=src_expansions.dtype)
        result = actx.call_loopy(
            knl,
            src_expansions=src_expansions,
            centers=centers,
            src_rscale=src_rscale, tgt_rscale=tgt_rscale,
            **kwargs)

        return result["tgt_expansions"]

# }}}


# {{{ M2LGenerateTranslationClassesDependentData

class M2LGenerateTranslationClassesDependentData(E2EBase):
    """Implements precomputing the M2L kernel dependent data which are
    translation classes dependent derivatives.
    """

    @property
    def default_name(self):
        return "m2l_generate_translation_classes_dependent_data"

    def get_kernel(self, result_dtype):
        m2l_translation = self.tgt_expansion.m2l_translation
        m2l_translation_classes_dependent_ndata = \
            m2l_translation.translation_classes_dependent_ndata(
                self.tgt_expansion, self.src_expansion)

        translation_classes_data_knl = \
            m2l_translation.loopy_translation_classes_dependent_data(
                self.tgt_expansion, self.src_expansion, result_dtype)

        from sumpy.tools import gather_loopy_arguments
        loopy_knl = make_loopy_program([
                "{[itr_class]: 0<=itr_class<ntranslation_classes}",
                "{[idim]: 0<=idim<dim}",
                "{[idata]: 0<=idata<m2l_translation_classes_dependent_ndata}",
                ],
                ["""
                for itr_class
                    <> d[idim] = m2l_translation_vectors[idim, \
                            itr_class + translation_classes_level_start] \
                            {id=set_d,dup=idim}
                    [idata]: m2l_translation_classes_dependent_data[
                            itr_class, idata] = \
                        m2l_data(
                            src_rscale,
                            [idim]: d[idim],
                        ) {id=update,dep=set_d}
                end
                """],
                kernel_data=[
                    lp.ValueArg("src_rscale", None),
                    lp.GlobalArg("m2l_translation_classes_dependent_data", None,
                        shape=("ntranslation_classes",
                            m2l_translation_classes_dependent_ndata),
                        offset=lp.auto),
                    lp.GlobalArg("m2l_translation_vectors", None,
                        shape=("dim", "ntranslation_vectors")),
                    lp.ValueArg("ntranslation_classes", np.int32),
                    lp.ValueArg("ntranslation_vectors", np.int32),
                    lp.ValueArg("translation_classes_level_start", np.int32),
<<<<<<< HEAD
                    ...
                ] + gather_loopy_arguments([self.src_expansion, self.tgt_expansion]),
=======
                    "...",
                    *gather_loopy_arguments([self.src_expansion, self.tgt_expansion])
                ],
>>>>>>> 56f36681
                name=self.name,
                assumptions="ntranslation_classes>=1",
                fixed_parameters={
                    "dim": self.dim,
                    "m2l_translation_classes_dependent_ndata": (
                        m2l_translation_classes_dependent_ndata)},
                )

        for expr_knl in [self.src_expansion.kernel, self.tgt_expansion.kernel]:
            loopy_knl = expr_knl.prepare_loopy_kernel(loopy_knl)

        loopy_knl = lp.merge([loopy_knl, translation_classes_data_knl])
        loopy_knl = lp.inline_callable_kernel(loopy_knl, "m2l_data")
        loopy_knl = lp.set_options(loopy_knl,
                enforce_variable_access_ordered="no_check",
                # FIXME: Without this, Loopy spends an eternity checking
                # scattered writes to global variables to see whether barriers
                # need to be inserted.
                disable_global_barriers=True)

        return loopy_knl

    def get_optimized_kernel(self, result_dtype):
        # FIXME
        knl = self.get_kernel(result_dtype)
        knl = lp.tag_inames(knl, "idim*:unr")
        knl = lp.tag_inames(knl, {"itr_class": "g.0"})
        knl = register_optimization_preambles(knl, self.device)

        return knl

    def __call__(self, actx: PyOpenCLArrayContext, **kwargs):
        """
        :arg src_rscale:
        :arg translation_classes_level_start:
        :arg ntranslation_classes:
        :arg m2l_translation_classes_dependent_data:
        :arg m2l_translation_vectors:
        """
        m2l_translation_vectors = kwargs.pop("m2l_translation_vectors")
        # "1" may be passed for rscale, which won't have its type
        # meaningfully inferred. Make the type of rscale explicit.
        src_rscale = m2l_translation_vectors.dtype.type(kwargs.pop("src_rscale"))

        m2l_translation_classes_dependent_data = kwargs.pop(
                "m2l_translation_classes_dependent_data")
        result_dtype = m2l_translation_classes_dependent_data.dtype

        knl = self.get_cached_kernel_executor(result_dtype=result_dtype)
        result = actx.call_loopy(
            knl,
            src_rscale=src_rscale,
            m2l_translation_vectors=m2l_translation_vectors,
            m2l_translation_classes_dependent_data=(
                m2l_translation_classes_dependent_data),
            **kwargs)

        return result["m2l_translation_classes_dependent_data"]

# }}}


# {{{ M2LPreprocessMultipole

class M2LPreprocessMultipole(E2EBase):
    """Computes the preprocessed multipole expansion for accelerated M2L"""

    @property
    def default_name(self):
        return "m2l_preprocess_multipole"

    @memoize_method
    def get_inner_knl_and_optimizations(self, result_dtype):
        m2l_translation = self.tgt_expansion.m2l_translation
        return m2l_translation.loopy_preprocess_multipole(
            self.tgt_expansion, self.src_expansion, result_dtype)

    def get_kernel(self, result_dtype):
        m2l_translation = self.tgt_expansion.m2l_translation
        nsrc_coeffs = len(self.src_expansion)
        npreprocessed_src_coeffs = \
            m2l_translation.preprocess_multipole_nexprs(self.tgt_expansion,
                self.src_expansion)
        single_box_preprocess_knl, _ = self.get_inner_knl_and_optimizations(
                result_dtype)

        from sumpy.tools import gather_loopy_arguments
        loopy_knl = make_loopy_program(
                [
                    "{[isrc_box]: 0<=isrc_box<nsrc_boxes}",
                    "{[isrc_coeff]: 0<=isrc_coeff<nsrc_coeffs}",
                    "{[itgt_coeff]: 0<=itgt_coeff<npreprocessed_src_coeffs}",
                ],
                ["""
                for isrc_box
                    [itgt_coeff]: preprocessed_src_expansions[isrc_box, itgt_coeff] \
                        = m2l_preprocess_inner(
                            src_rscale,
                            [isrc_coeff]: src_expansions[isrc_box, isrc_coeff],
                        )
                end
                """],
                kernel_data=[
                    lp.ValueArg("nsrc_boxes", np.int32),
                    lp.ValueArg("src_rscale", None),
                    lp.GlobalArg("src_expansions", None,
                        shape=("nsrc_boxes", nsrc_coeffs), offset=lp.auto),
                    lp.GlobalArg("preprocessed_src_expansions", None,
                        shape=("nsrc_boxes", npreprocessed_src_coeffs),
                        offset=lp.auto),
<<<<<<< HEAD
                    ...
                ] + gather_loopy_arguments([self.src_expansion, self.tgt_expansion]),
=======
                    "...",
                    *gather_loopy_arguments([self.src_expansion, self.tgt_expansion])
                ],
>>>>>>> 56f36681
                name=self.name,
                assumptions="nsrc_boxes>=1",
                fixed_parameters={
                    "nsrc_coeffs": nsrc_coeffs,
                    "npreprocessed_src_coeffs": npreprocessed_src_coeffs},
                )

        for expn in [self.src_expansion.kernel, self.tgt_expansion.kernel]:
            loopy_knl = expn.prepare_loopy_kernel(loopy_knl)

        loopy_knl = lp.merge([loopy_knl, single_box_preprocess_knl])
        loopy_knl = lp.inline_callable_kernel(loopy_knl, "m2l_preprocess_inner")

        return loopy_knl

    def get_optimized_kernel(self, result_dtype):
        knl = self.get_kernel(result_dtype)
        knl = lp.tag_inames(knl, "isrc_box:g.0")
        _, optimizations = self.get_inner_knl_and_optimizations(result_dtype)
        for optimization in optimizations:
            knl = optimization(knl)
        knl = register_optimization_preambles(knl, self.device)
        return knl

    def __call__(self, actx: PyOpenCLArrayContext, **kwargs):
        """
        :arg src_expansions
        :arg preprocessed_src_expansions
        """
        preprocessed_src_expansions = kwargs.pop("preprocessed_src_expansions")
        result_dtype = preprocessed_src_expansions.dtype

        knl = self.get_cached_kernel_executor(result_dtype=result_dtype)
        result = actx.call_loopy(
            knl,
            preprocessed_src_expansions=preprocessed_src_expansions,
            **kwargs)

        return result["preprocessed_src_expansions"]

# }}}


# {{{ M2LPostprocessLocal

class M2LPostprocessLocal(E2EBase):
    """Postprocesses locals expansions for accelerated M2L"""

    @property
    def default_name(self):
        return "m2l_postprocess_local"

    @memoize_method
    def get_inner_knl_and_optimizations(self, result_dtype):
        m2l_translation = self.tgt_expansion.m2l_translation
        return m2l_translation.loopy_postprocess_local(
            self.tgt_expansion, self.src_expansion, result_dtype)

    def get_kernel(self, result_dtype):
        m2l_translation = self.tgt_expansion.m2l_translation
        ntgt_coeffs = len(self.tgt_expansion)
        ntgt_coeffs_before_postprocessing = \
            m2l_translation.postprocess_local_nexprs(self.tgt_expansion,
                self.src_expansion)

        single_box_postprocess_knl, _ = self.get_inner_knl_and_optimizations(
                result_dtype)

        from sumpy.tools import gather_loopy_arguments
        loopy_knl = make_loopy_program([
                "{[itgt_box]: 0<=itgt_box<ntgt_boxes}",
                "{[isrc_coeff]: 0<=isrc_coeff<nsrc_coeffs}",
                "{[itgt_coeff]: 0<=itgt_coeff<ntgt_coeffs}",
                ],
                ["""
                for itgt_box
                    [itgt_coeff]: tgt_expansions[itgt_box, itgt_coeff] = \
                        m2l_postprocess_inner(
                            src_rscale,
                            tgt_rscale,
                            [isrc_coeff]: tgt_expansions_before_postprocessing[ \
                            itgt_box, isrc_coeff],
                       )
                end
                """],
                kernel_data=[
                    lp.ValueArg("ntgt_boxes", np.int32),
                    lp.ValueArg("src_rscale", None),
                    lp.ValueArg("tgt_rscale", None),
                    lp.GlobalArg("tgt_expansions", result_dtype,
                        shape=("ntgt_boxes", ntgt_coeffs), offset=lp.auto),
                    lp.GlobalArg("tgt_expansions_before_postprocessing", None,
                        shape=("ntgt_boxes", ntgt_coeffs_before_postprocessing),
                        offset=lp.auto),
<<<<<<< HEAD
                    ...
                ] + gather_loopy_arguments([self.src_expansion, self.tgt_expansion]),
=======
                    "...",
                    *gather_loopy_arguments([self.src_expansion, self.tgt_expansion])
                ],
>>>>>>> 56f36681
                name=self.name,
                assumptions="ntgt_boxes>=1",
                fixed_parameters={
                    "dim": self.dim,
                    "nsrc_coeffs": ntgt_coeffs_before_postprocessing,
                    "ntgt_coeffs": ntgt_coeffs,
                },
                )

        for expn in [self.src_expansion.kernel, self.tgt_expansion.kernel]:
            loopy_knl = expn.prepare_loopy_kernel(loopy_knl)

        loopy_knl = lp.merge([loopy_knl, single_box_postprocess_knl])
        loopy_knl = lp.inline_callable_kernel(loopy_knl, "m2l_postprocess_inner")

        loopy_knl = lp.set_options(loopy_knl,
                enforce_variable_access_ordered="no_check")
        return loopy_knl

    def get_optimized_kernel(self, result_dtype):
        knl = self.get_kernel(result_dtype)
        knl = lp.tag_inames(knl, "itgt_box:g.0")
        _, optimizations = self.get_inner_knl_and_optimizations(result_dtype)
        for optimization in optimizations:
            knl = optimization(knl)
        knl = lp.add_inames_for_unused_hw_axes(knl)
        knl = register_optimization_preambles(knl, self.device)
        return knl

    def __call__(self, actx: PyOpenCLArrayContext, **kwargs):
        """
        :arg tgt_expansions
        :arg tgt_expansions_before_postprocessing
        """
        tgt_expansions = kwargs.pop("tgt_expansions")
        result_dtype = tgt_expansions.dtype

        knl = self.get_cached_kernel_executor(result_dtype=result_dtype)
        result = actx.call_loopy(
            knl,
            tgt_expansions=tgt_expansions,
            **kwargs)

        return result["tgt_expansions"]

# }}}


# {{{ E2EFromChildren: translation from a box's children

class E2EFromChildren(E2EBase):
    @property
    def default_name(self):
        return "e2e_from_children"

    def get_kernel(self):
        ncoeffs_src = len(self.src_expansion)
        ncoeffs_tgt = len(self.tgt_expansion)

        # To clarify terminology:
        #
        # isrc_box -> The index in a list of (in this case, source) boxes
        # src_ibox -> The (global) box number for the (in this case, source) box
        #
        # (same for itgt_box, tgt_ibox)

        loopy_insns = [
                insn.copy(
                    predicates=insn.predicates | frozenset(["is_src_box_valid"]),
                    id=lp.UniqueName("compute_coeff"))
                for insn in self.get_translation_loopy_insns()]

        from sumpy.tools import gather_loopy_arguments
        loopy_knl = make_loopy_program([
                "{[itgt_box]: 0<=itgt_box<ntgt_boxes}",
                "{[isrc_box]: 0<=isrc_box<nchildren}",
                "{[idim]: 0<=idim<dim}",
                ],
                ["""
                for itgt_box
                    <> tgt_ibox = target_boxes[itgt_box]

                    <> tgt_center[idim] = centers[idim, tgt_ibox] \

                    for isrc_box
                        <> src_ibox = box_child_ids[isrc_box,tgt_ibox] \
                                {id=read_src_ibox}
                        <> is_src_box_valid = src_ibox != 0

                        if is_src_box_valid
                            <> src_center[idim] = centers[idim, src_ibox] {dup=idim}
                            <> d[idim] = tgt_center[idim] - src_center[idim] \
                                    {dup=idim}

                            """] + [f"""
                            <> src_coeff{i} = \
                                src_expansions[src_ibox - src_base_ibox, {i}] \
                                {{id_prefix=read_coeff,dep=read_src_ibox}}
                            """ for i in range(ncoeffs_src)] + [
                            ] + loopy_insns + [f"""
                            tgt_expansions[tgt_ibox - tgt_base_ibox, {i}] = \
                                tgt_expansions[tgt_ibox - tgt_base_ibox, {i}] \
                                + coeff{i} \
                                {{id_prefix=write_expn,dep=compute_coeff*,
                                    nosync=read_coeff*}}
                            """ for i in range(ncoeffs_tgt)] + ["""
                        end
                    end
                end
                """],
                kernel_data=[
                    lp.GlobalArg("target_boxes", None, shape=lp.auto,
                        offset=lp.auto),
                    lp.GlobalArg("centers", None, shape="dim, aligned_nboxes"),
                    lp.ValueArg("src_rscale,tgt_rscale", None),
                    lp.GlobalArg("box_child_ids", None,
                        shape="nchildren, aligned_nboxes"),
                    lp.GlobalArg("tgt_expansions", None,
                        shape=("ntgt_level_boxes", ncoeffs_tgt), offset=lp.auto),
                    lp.GlobalArg("src_expansions", None,
                        shape=("nsrc_level_boxes", ncoeffs_src), offset=lp.auto),
                    lp.ValueArg("src_base_ibox,tgt_base_ibox", np.int32),
                    lp.ValueArg("ntgt_level_boxes,nsrc_level_boxes", np.int32),
                    lp.ValueArg("aligned_nboxes", np.int32),
<<<<<<< HEAD
                    ...
                ] + gather_loopy_arguments([self.src_expansion, self.tgt_expansion]),
=======
                    "...",
                    *gather_loopy_arguments([self.src_expansion, self.tgt_expansion])
                ],
>>>>>>> 56f36681
                name=self.name,
                assumptions="ntgt_boxes>=1",
                silenced_warnings="write_race(write_expn*)",
                fixed_parameters={"dim": self.dim, "nchildren": 2**self.dim},
                )

        for knl in [self.src_expansion.kernel, self.tgt_expansion.kernel]:
            loopy_knl = knl.prepare_loopy_kernel(loopy_knl)

        loopy_knl = lp.tag_inames(loopy_knl, "idim*:unr")
        loopy_knl = lp.set_options(loopy_knl,
                enforce_variable_access_ordered="no_check")

        return loopy_knl

    def __call__(self, actx: PyOpenCLArrayContext, **kwargs):
        """
        :arg src_expansions:
        :arg src_box_starts:
        :arg src_box_lists:
        :arg src_rscale:
        :arg tgt_rscale:
        :arg centers:
        """
        centers = kwargs.pop("centers")
        # "1" may be passed for rscale, which won't have its type
        # meaningfully inferred. Make the type of rscale explicit.
        src_rscale = centers.dtype.type(kwargs.pop("src_rscale"))
        tgt_rscale = centers.dtype.type(kwargs.pop("tgt_rscale"))

        knl = self.get_cached_kernel_executor()
        result = actx.call_loopy(
            knl,
            centers=centers,
            src_rscale=src_rscale, tgt_rscale=tgt_rscale,
            **kwargs)

        return result["tgt_expansions"]

# }}}


# {{{ E2EFromParent: translation from a box's parent

class E2EFromParent(E2EBase):
    @property
    def default_name(self):
        return "e2e_from_parent"

    def get_kernel(self):
        ncoeffs_src = len(self.src_expansion)
        ncoeffs_tgt = len(self.tgt_expansion)

        # To clarify terminology:
        #
        # isrc_box -> The index in a list of (in this case, source) boxes
        # src_ibox -> The (global) box number for the (in this case, source) box
        #
        # (same for itgt_box, tgt_ibox)

        from sumpy.tools import gather_loopy_arguments
        loopy_knl = make_loopy_program([
                "{[itgt_box]: 0<=itgt_box<ntgt_boxes}",
                "{[idim]: 0<=idim<dim}",
                ],
                ["""
                for itgt_box
                    <> tgt_ibox = target_boxes[itgt_box]

                    <> tgt_center[idim] = centers[idim, tgt_ibox] \

                    <> src_ibox = box_parent_ids[tgt_ibox] \
                        {id=read_src_ibox}

                    <> src_center[idim] = centers[idim, src_ibox] {dup=idim}
                    <> d[idim] = tgt_center[idim] - src_center[idim] {dup=idim}

                    """] + [f"""
                    <> src_coeff{i} = \
                        src_expansions[src_ibox - src_base_ibox, {i}] \
                        {{id_prefix=read_expn,dep=read_src_ibox}}
                    """ for i in range(ncoeffs_src)] + [

                    ] + self.get_translation_loopy_insns() + [f"""

                    tgt_expansions[tgt_ibox - tgt_base_ibox, {i}] = \
                        tgt_expansions[tgt_ibox - tgt_base_ibox, {i}] + coeff{i} \
                        {{id_prefix=write_expn,nosync=read_expn*}}
                    """ for i in range(ncoeffs_tgt)] + ["""
                end
                """],
                kernel_data=[
                    lp.GlobalArg("target_boxes", None, shape=lp.auto,
                        offset=lp.auto),
                    lp.GlobalArg("centers", None, shape="dim, naligned_boxes"),
                    lp.ValueArg("src_rscale,tgt_rscale", None),
                    lp.ValueArg("naligned_boxes,nboxes", np.int32),
                    lp.ValueArg("tgt_base_ibox,src_base_ibox", np.int32),
                    lp.ValueArg("ntgt_level_boxes,nsrc_level_boxes", np.int32),
                    lp.GlobalArg("box_parent_ids", None, shape="nboxes"),
                    lp.GlobalArg("tgt_expansions", None,
                        shape=("ntgt_level_boxes", ncoeffs_tgt), offset=lp.auto),
                    lp.GlobalArg("src_expansions", None,
                        shape=("nsrc_level_boxes", ncoeffs_src), offset=lp.auto),
<<<<<<< HEAD
                    ...
                ] + gather_loopy_arguments([self.src_expansion, self.tgt_expansion]),
                name=self.name,
                assumptions="ntgt_boxes>=1",
=======
                    "...",
                    *gather_loopy_arguments([self.src_expansion, self.tgt_expansion])
                ],
                name=self.name, assumptions="ntgt_boxes>=1",
>>>>>>> 56f36681
                silenced_warnings="write_race(write_expn*)",
                fixed_parameters={"dim": self.dim, "nchildren": 2**self.dim},
                )

        for knl in [self.src_expansion.kernel, self.tgt_expansion.kernel]:
            loopy_knl = knl.prepare_loopy_kernel(loopy_knl)

        loopy_knl = lp.tag_inames(loopy_knl, "idim*:unr")
        loopy_knl = lp.set_options(loopy_knl,
                enforce_variable_access_ordered="no_check")

        return loopy_knl

    def __call__(self, actx: PyOpenCLArrayContext, **kwargs):
        """
        :arg src_expansions:
        :arg src_box_starts:
        :arg src_box_lists:
        :arg src_rscale:
        :arg tgt_rscale:
        :arg centers:
        """
        centers = kwargs.pop("centers")
        # "1" may be passed for rscale, which won't have its type
        # meaningfully inferred. Make the type of rscale explicit.
        src_rscale = centers.dtype.type(kwargs.pop("src_rscale"))
        tgt_rscale = centers.dtype.type(kwargs.pop("tgt_rscale"))

        knl = self.get_cached_kernel_executor()
        result = actx.call_loopy(
            knl,
            centers=centers,
            src_rscale=src_rscale, tgt_rscale=tgt_rscale,
            **kwargs)

        return result["tgt_expansions"]

# }}}

# vim: foldmethod=marker<|MERGE_RESOLUTION|>--- conflicted
+++ resolved
@@ -29,18 +29,9 @@
 import numpy as np
 
 import loopy as lp
-<<<<<<< HEAD
-
-=======
-import pymbolic
-from loopy.version import MOST_RECENT_LANGUAGE_VERSION
->>>>>>> 56f36681
 from pytools import memoize_method
+
 from sumpy.array_context import PyOpenCLArrayContext, make_loopy_program
-from sumpy.codegen import register_optimization_preambles
-from sumpy.tools import KernelCacheMixin, to_complex_dtype
-
-import sumpy.symbolic as sym
 from sumpy.codegen import register_optimization_preambles
 from sumpy.tools import KernelCacheMixin, to_complex_dtype
 
@@ -73,45 +64,21 @@
             Default: all kernels use the same strength.
         """
         from sumpy.kernel import (
-            TargetTransformationRemover, SourceTransformationRemover)
+            SourceTransformationRemover,
+            TargetTransformationRemover,
+        )
         txr = TargetTransformationRemover()
         sxr = SourceTransformationRemover()
 
         if src_expansion is tgt_expansion:
-<<<<<<< HEAD
             tgt_expansion = src_expansion = (
                 src_expansion.with_kernel(sxr(txr(src_expansion.kernel))))
-=======
-            from sumpy.kernel import (
-                SourceTransformationRemover,
-                TargetTransformationRemover,
-            )
-            tgt_expansion = src_expansion = src_expansion.with_kernel(
-                    SourceTransformationRemover()(
-                        TargetTransformationRemover()(src_expansion.kernel)))
-
->>>>>>> 56f36681
         else:
             src_expansion = (
                 src_expansion.with_kernel(sxr(txr(src_expansion.kernel))))
             tgt_expansion = (
                 tgt_expansion.with_kernel(sxr(txr(tgt_expansion.kernel))))
 
-<<<<<<< HEAD
-=======
-            from sumpy.kernel import (
-                SourceTransformationRemover,
-                TargetTransformationRemover,
-            )
-            src_expansion = src_expansion.with_kernel(
-                    SourceTransformationRemover()(
-                        TargetTransformationRemover()(src_expansion.kernel)))
-            tgt_expansion = tgt_expansion.with_kernel(
-                    SourceTransformationRemover()(
-                        TargetTransformationRemover()(tgt_expansion.kernel)))
-
-        self.context = ctx
->>>>>>> 56f36681
         self.src_expansion = src_expansion
         self.tgt_expansion = tgt_expansion
         self.name = name or self.default_name
@@ -274,16 +241,10 @@
                         shape=("nsrc_level_boxes", ncoeff_src), offset=lp.auto),
                     lp.GlobalArg("tgt_expansions", None,
                         shape=("ntgt_level_boxes", ncoeff_tgt), offset=lp.auto),
-<<<<<<< HEAD
-                    ...
-                ] + gather_loopy_arguments([self.src_expansion,
-                                            self.tgt_expansion]),
-=======
-                    "...",
                     *gather_loopy_arguments([self.src_expansion,
-                                            self.tgt_expansion])
-                ],
->>>>>>> 56f36681
+                                             self.tgt_expansion]),
+                    ...,
+                ],
                 name=self.name,
                 assumptions="ntgt_boxes>=1",
                 silenced_warnings="write_race(write_expn*)",
@@ -632,14 +593,9 @@
                     lp.ValueArg("ntranslation_classes", np.int32),
                     lp.ValueArg("ntranslation_vectors", np.int32),
                     lp.ValueArg("translation_classes_level_start", np.int32),
-<<<<<<< HEAD
-                    ...
-                ] + gather_loopy_arguments([self.src_expansion, self.tgt_expansion]),
-=======
-                    "...",
-                    *gather_loopy_arguments([self.src_expansion, self.tgt_expansion])
-                ],
->>>>>>> 56f36681
+                    *gather_loopy_arguments([self.src_expansion, self.tgt_expansion]),
+                    ...,
+                ],
                 name=self.name,
                 assumptions="ntranslation_classes>=1",
                 fixed_parameters={
@@ -750,14 +706,9 @@
                     lp.GlobalArg("preprocessed_src_expansions", None,
                         shape=("nsrc_boxes", npreprocessed_src_coeffs),
                         offset=lp.auto),
-<<<<<<< HEAD
-                    ...
-                ] + gather_loopy_arguments([self.src_expansion, self.tgt_expansion]),
-=======
-                    "...",
-                    *gather_loopy_arguments([self.src_expansion, self.tgt_expansion])
-                ],
->>>>>>> 56f36681
+                    *gather_loopy_arguments([self.src_expansion, self.tgt_expansion]),
+                    ...,
+                ],
                 name=self.name,
                 assumptions="nsrc_boxes>=1",
                 fixed_parameters={
@@ -852,14 +803,9 @@
                     lp.GlobalArg("tgt_expansions_before_postprocessing", None,
                         shape=("ntgt_boxes", ntgt_coeffs_before_postprocessing),
                         offset=lp.auto),
-<<<<<<< HEAD
-                    ...
-                ] + gather_loopy_arguments([self.src_expansion, self.tgt_expansion]),
-=======
-                    "...",
-                    *gather_loopy_arguments([self.src_expansion, self.tgt_expansion])
-                ],
->>>>>>> 56f36681
+                    *gather_loopy_arguments([self.src_expansion, self.tgt_expansion]),
+                    ...,
+                ],
                 name=self.name,
                 assumptions="ntgt_boxes>=1",
                 fixed_parameters={
@@ -984,14 +930,9 @@
                     lp.ValueArg("src_base_ibox,tgt_base_ibox", np.int32),
                     lp.ValueArg("ntgt_level_boxes,nsrc_level_boxes", np.int32),
                     lp.ValueArg("aligned_nboxes", np.int32),
-<<<<<<< HEAD
-                    ...
-                ] + gather_loopy_arguments([self.src_expansion, self.tgt_expansion]),
-=======
-                    "...",
-                    *gather_loopy_arguments([self.src_expansion, self.tgt_expansion])
-                ],
->>>>>>> 56f36681
+                    *gather_loopy_arguments([self.src_expansion, self.tgt_expansion]),
+                    ...,
+                ],
                 name=self.name,
                 assumptions="ntgt_boxes>=1",
                 silenced_warnings="write_race(write_expn*)",
@@ -1096,17 +1037,11 @@
                         shape=("ntgt_level_boxes", ncoeffs_tgt), offset=lp.auto),
                     lp.GlobalArg("src_expansions", None,
                         shape=("nsrc_level_boxes", ncoeffs_src), offset=lp.auto),
-<<<<<<< HEAD
-                    ...
-                ] + gather_loopy_arguments([self.src_expansion, self.tgt_expansion]),
+                    *gather_loopy_arguments([self.src_expansion, self.tgt_expansion]),
+                    ...,
+                ],
                 name=self.name,
                 assumptions="ntgt_boxes>=1",
-=======
-                    "...",
-                    *gather_loopy_arguments([self.src_expansion, self.tgt_expansion])
-                ],
-                name=self.name, assumptions="ntgt_boxes>=1",
->>>>>>> 56f36681
                 silenced_warnings="write_race(write_expn*)",
                 fixed_parameters={"dim": self.dim, "nchildren": 2**self.dim},
                 )
