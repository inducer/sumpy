__copyright__ = "Copyright (C) 2013 Andreas Kloeckner"

__license__ = """
Permission is hereby granted, free of charge, to any person obtaining a copy
of this software and associated documentation files (the "Software"), to deal
in the Software without restriction, including without limitation the rights
to use, copy, modify, merge, publish, distribute, sublicense, and/or sell
copies of the Software, and to permit persons to whom the Software is
furnished to do so, subject to the following conditions:

The above copyright notice and this permission notice shall be included in
all copies or substantial portions of the Software.

THE SOFTWARE IS PROVIDED "AS IS", WITHOUT WARRANTY OF ANY KIND, EXPRESS OR
IMPLIED, INCLUDING BUT NOT LIMITED TO THE WARRANTIES OF MERCHANTABILITY,
FITNESS FOR A PARTICULAR PURPOSE AND NONINFRINGEMENT. IN NO EVENT SHALL THE
AUTHORS OR COPYRIGHT HOLDERS BE LIABLE FOR ANY CLAIM, DAMAGES OR OTHER
LIABILITY, WHETHER IN AN ACTION OF CONTRACT, TORT OR OTHERWISE, ARISING FROM,
OUT OF OR IN CONNECTION WITH THE SOFTWARE OR THE USE OR OTHER DEALINGS IN
THE SOFTWARE.
"""

from abc import ABC, abstractmethod

import numpy as np
import loopy as lp

from pytools import memoize_method
from sumpy.array_context import PyOpenCLArrayContext, make_loopy_program
from sumpy.tools import KernelCacheMixin, to_complex_dtype

import logging
logger = logging.getLogger(__name__)


__doc__ = """

Expansion-to-expansion
----------------------

.. autoclass:: E2EBase
.. autoclass:: E2EFromCSR
.. autoclass:: E2EFromParent
.. autoclass:: E2EFromChildren

"""


# {{{ E2EBase: base class

class E2EBase(KernelCacheMixin, ABC):
    def __init__(self, src_expansion, tgt_expansion, name=None):
        """
        :arg expansion: a subclass of :class:`sympy.expansion.ExpansionBase`
        :arg strength_usage: A list of integers indicating which expression
            uses which source strength indicator. This implicitly specifies the
            number of strength arrays that need to be passed.
            Default: all kernels use the same strength.
        """
        from sumpy.kernel import (
            TargetTransformationRemover, SourceTransformationRemover)
        txr = TargetTransformationRemover()
        sxr = SourceTransformationRemover()

        if src_expansion is tgt_expansion:
            tgt_expansion = src_expansion = (
                src_expansion.with_kernel(sxr(txr(src_expansion.kernel))))
        else:
            src_expansion = (
                src_expansion.with_kernel(sxr(txr(src_expansion.kernel))))
            tgt_expansion = (
                tgt_expansion.with_kernel(sxr(txr(tgt_expansion.kernel))))

        self.src_expansion = src_expansion
        self.tgt_expansion = tgt_expansion
        self.name = name or self.default_name

        if src_expansion.dim != tgt_expansion.dim:
            raise ValueError("source and target expansions must have "
                    "same dimensionality")

        self.dim = src_expansion.dim

    @property
    @abstractmethod
    def default_name(self):
        pass

    @memoize_method
    def get_translation_loopy_insns(self):
        import sumpy.symbolic as sym
        dvec = sym.make_sym_vector("d", self.dim)

        src_coeff_exprs = [
            sym.Symbol(f"src_coeff{i}")
            for i in range(len(self.src_expansion))]
        src_rscale = sym.Symbol("src_rscale")

        tgt_rscale = sym.Symbol("tgt_rscale")

        from sumpy.assignment_collection import SymbolicAssignmentCollection
        sac = SymbolicAssignmentCollection()
        tgt_coeff_names = [
                sac.assign_unique(f"coeff{i}", coeff_i)
                for i, coeff_i in enumerate(
                    self.tgt_expansion.translate_from(
                        self.src_expansion, src_coeff_exprs, src_rscale,
                        dvec=dvec, tgt_rscale=tgt_rscale, sac=sac))]

        sac.run_global_cse()

        from sumpy.codegen import to_loopy_insns
        return to_loopy_insns(
                sac.assignments.items(),
                vector_names={"d"},
                pymbolic_expr_maps=[self.tgt_expansion.get_code_transformer()],
                retain_names=tgt_coeff_names,
                )

    def get_cache_key(self):
        return (type(self).__name__, self.src_expansion, self.tgt_expansion)

    @abstractmethod
    def get_kernel(self):
        pass

    def get_optimized_kernel(self):
        # FIXME
        knl = self.get_kernel()
        knl = lp.split_iname(knl, "itgt_box", 16, outer_tag="g.0")

        return knl

# }}}


# {{{ E2EFromCSR: translation from "compressed sparse row"-like source box lists

class E2EFromCSR(E2EBase):
    """Implements translation from a "compressed sparse row"-like source box
    list.
    """

    @property
    def default_name(self):
        return "e2e_from_csr"

    def get_translation_loopy_insns(self):
        import sumpy.symbolic as sym
        dvec = sym.make_sym_vector("d", self.dim)

        src_rscale = sym.Symbol("src_rscale")
        tgt_rscale = sym.Symbol("tgt_rscale")

        ncoeff_src = len(self.src_expansion)
        src_coeff_exprs = [sym.Symbol(f"src_coeff{i}") for i in range(ncoeff_src)]

        from sumpy.assignment_collection import SymbolicAssignmentCollection
        sac = SymbolicAssignmentCollection()
        tgt_coeff_names = [
                sac.assign_unique(f"coeff{i}", coeff_i)
                for i, coeff_i in enumerate(
                    self.tgt_expansion.translate_from(
                        self.src_expansion, src_coeff_exprs, src_rscale,
                        dvec, tgt_rscale, sac))]

        sac.run_global_cse()

        from sumpy.codegen import to_loopy_insns
        return to_loopy_insns(
                sac.assignments.items(),
                vector_names={"d"},
                pymbolic_expr_maps=[self.tgt_expansion.get_code_transformer()],
                retain_names=tgt_coeff_names,
                )

    def get_kernel(self):
        ncoeff_src = len(self.src_expansion)
        ncoeff_tgt = len(self.tgt_expansion)

        # To clarify terminology:
        #
        # isrc_box -> The index in a list of (in this case, source) boxes
        # src_ibox -> The (global) box number for the (in this case, source) box
        #
        # (same for itgt_box, tgt_ibox)

        from sumpy.tools import gather_loopy_arguments
        loopy_knl = make_loopy_program([
                "{[itgt_box]: 0<=itgt_box<ntgt_boxes}",
                "{[isrc_box]: isrc_start<=isrc_box<isrc_stop}",
                "{[idim]: 0<=idim<dim}",
                ],
                ["""
                for itgt_box
                    <> tgt_ibox = target_boxes[itgt_box]
                    <> tgt_center[idim] = centers[idim, tgt_ibox]
                    <> isrc_start = src_box_starts[itgt_box]
                    <> isrc_stop = src_box_starts[itgt_box+1]

                    for isrc_box
                        <> src_ibox = src_box_lists[isrc_box] \
                                {id=read_src_ibox}
                        <> src_center[idim] = centers[idim, src_ibox] {dup=idim}
                        <> d[idim] = tgt_center[idim] - src_center[idim] \
                            {dup=idim}
                        """] + ["""
                        <> src_coeff{coeffidx} = \
                            src_expansions[src_ibox - src_base_ibox, {coeffidx}] \
                            {{dep=read_src_ibox}}
                        """.format(coeffidx=i) for i in range(ncoeff_src)] + [
                        ] + self.get_translation_loopy_insns() + ["""
                    end

                    """] + [f"""
                    tgt_expansions[tgt_ibox - tgt_base_ibox, {coeffidx}] = \
                        simul_reduce(sum, isrc_box, coeff{coeffidx}) \
                            {{id_prefix=write_expn}}
                    """ for coeffidx in range(ncoeff_tgt)] + ["""
                end
                """],
                kernel_data=[
                    lp.GlobalArg("centers", None, shape="dim, aligned_nboxes"),
                    lp.ValueArg("src_rscale,tgt_rscale", None),
                    lp.GlobalArg("src_box_starts, src_box_lists",
                        None, shape=None, strides=(1,), offset=lp.auto),
                    lp.ValueArg("aligned_nboxes,tgt_base_ibox,src_base_ibox",
                        np.int32),
                    lp.ValueArg("nsrc_level_boxes,ntgt_level_boxes",
                        np.int32),
                    lp.GlobalArg("src_expansions", None,
                        shape=("nsrc_level_boxes", ncoeff_src), offset=lp.auto),
                    lp.GlobalArg("tgt_expansions", None,
                        shape=("ntgt_level_boxes", ncoeff_tgt), offset=lp.auto),
                    ...
                ] + gather_loopy_arguments([self.src_expansion,
                                            self.tgt_expansion]),
                name=self.name,
                assumptions="ntgt_boxes>=1",
                silenced_warnings="write_race(write_expn*)",
<<<<<<< HEAD
                fixed_parameters=dict(dim=self.dim),
=======
                default_offset=lp.auto,
                fixed_parameters={"dim": self.dim},
                lang_version=MOST_RECENT_LANGUAGE_VERSION
>>>>>>> 93e28ef0
                )

        for knl in [self.src_expansion.kernel, self.tgt_expansion.kernel]:
            loopy_knl = knl.prepare_loopy_kernel(loopy_knl)

        loopy_knl = lp.tag_inames(loopy_knl, "idim*:unr")
        loopy_knl = lp.set_options(loopy_knl,
                enforce_variable_access_ordered="no_check")

        return loopy_knl

    def get_optimized_kernel(self):
        # FIXME
        knl = self.get_kernel()
        knl = lp.split_iname(knl, "itgt_box", 16, outer_tag="g.0")

        return knl

    def __call__(self, actx: PyOpenCLArrayContext, **kwargs):
        """
        :arg src_expansions:
        :arg src_box_starts:
        :arg src_box_lists:
        :arg src_rscale:
        :arg tgt_rscale:
        :arg centers:
        """
        centers = kwargs.pop("centers")
        # "1" may be passed for rscale, which won't have its type
        # meaningfully inferred. Make the type of rscale explicit.
        src_rscale = centers.dtype.type(kwargs.pop("src_rscale"))
        tgt_rscale = centers.dtype.type(kwargs.pop("tgt_rscale"))

        knl = self.get_cached_optimized_kernel()
        result = actx.call_loopy(
            knl,
            centers=centers,
            src_rscale=src_rscale, tgt_rscale=tgt_rscale,
            **kwargs)

        return result["tgt_expansions"]
# }}}


# {{{ M2LUsingTranslationClassesDependentData

class M2LUsingTranslationClassesDependentData(E2EFromCSR):
    """Implements translation from a "compressed sparse row"-like source box
    list using M2L translation classes dependent data
    """

    @property
    def default_name(self):
        return "m2l_using_translation_classes_dependent_data"

    def get_translation_loopy_insns(self, result_dtype):
        import sumpy.symbolic as sym
        dvec = sym.make_sym_vector("d", self.dim)

        src_rscale = sym.Symbol("src_rscale")
        tgt_rscale = sym.Symbol("tgt_rscale")

        m2l_translation = self.tgt_expansion.m2l_translation
        m2l_translation_classes_dependent_ndata = (
            m2l_translation.translation_classes_dependent_ndata(self.tgt_expansion,
                self.src_expansion))
        m2l_translation_classes_dependent_data = \
                [sym.Symbol(f"data{i}")
            for i in range(m2l_translation_classes_dependent_ndata)]

        ncoeff_src = len(self.src_expansion)

        src_coeff_exprs = [sym.Symbol(f"src_coeffs{i}") for i in range(ncoeff_src)]

        from sumpy.assignment_collection import SymbolicAssignmentCollection
        sac = SymbolicAssignmentCollection()
        tgt_coeff_names = [
                sac.assign_unique(f"tgt_coeff{i}", coeff_i)
                for i, coeff_i in enumerate(
                    self.tgt_expansion.translate_from(
                        self.src_expansion, src_coeff_exprs, src_rscale,
                        dvec, tgt_rscale, sac,
                        m2l_translation_classes_dependent_data=(
                            m2l_translation_classes_dependent_data)))]

        sac.run_global_cse()

        from sumpy.codegen import to_loopy_insns
        return to_loopy_insns(
                sac.assignments.items(),
                vector_names={"d", "src_coeffs", "data"},
                pymbolic_expr_maps=[self.tgt_expansion.get_code_transformer()],
                retain_names=tgt_coeff_names,
                complex_dtype=to_complex_dtype(result_dtype),
                )

    def get_inner_loopy_kernel(self, result_dtype):
        try:
            return self.tgt_expansion.loopy_translate_from(
                self.src_expansion)
        except NotImplementedError:
            pass

        m2l_translation = self.tgt_expansion.m2l_translation
        ndata = m2l_translation.translation_classes_dependent_ndata(
            self.tgt_expansion, self.src_expansion)
        if m2l_translation.use_preprocessing:
            ncoeff_src = m2l_translation.preprocess_multipole_nexprs(
                self.tgt_expansion, self.src_expansion)
            ncoeff_tgt = m2l_translation.postprocess_local_nexprs(
                self.tgt_expansion, self.src_expansion)
        else:
            ncoeff_src = len(self.src_expansion)
            ncoeff_tgt = len(self.tgt_expansion)

        import pymbolic as prim

        domains = []
        insns = self.get_translation_loopy_insns(result_dtype)
        tgt_coeffs = prim.var("tgt_coeffs")
        for i in range(ncoeff_tgt):
            expr = prim.var(f"tgt_coeff{i}")
            insn = lp.Assignment(assignee=tgt_coeffs[i],
                    expression=tgt_coeffs[i] + expr)
            insns.append(insn)

        return lp.make_function(domains, insns,
                        kernel_data=[
                            lp.GlobalArg("tgt_coeffs", shape=(ncoeff_tgt,),
                                is_output=True, is_input=True),
                            lp.GlobalArg("src_coeffs", shape=(ncoeff_src,)),
                            lp.GlobalArg("data", shape=(ndata,)),
                            lp.ValueArg("src_rscale"),
                            lp.ValueArg("tgt_rscale"),
                            ...],
                        name="e2e",
                        lang_version=lp.MOST_RECENT_LANGUAGE_VERSION,
                        )

    def get_kernel(self, result_dtype):
        m2l_translation = self.tgt_expansion.m2l_translation
        m2l_translation_classes_dependent_ndata = \
            m2l_translation.translation_classes_dependent_ndata(
                self.tgt_expansion, self.src_expansion)

        if m2l_translation.use_preprocessing:
            ncoeff_src = m2l_translation.preprocess_multipole_nexprs(
                self.tgt_expansion, self.src_expansion)
            ncoeff_tgt = m2l_translation.postprocess_local_nexprs(
                self.tgt_expansion, self.src_expansion)
        else:
            ncoeff_src = len(self.src_expansion)
            ncoeff_tgt = len(self.tgt_expansion)

        # To clarify terminology:
        #
        # isrc_box -> The index in a list of (in this case, source) boxes
        # src_ibox -> The (global) box number for the (in this case, source) box
        #
        # (same for itgt_box, tgt_ibox)

        translation_knl = self.get_inner_loopy_kernel(result_dtype)

        from sumpy.tools import gather_loopy_arguments
        loopy_knl = make_loopy_program([
                "{[itgt_box]: 0<=itgt_box<ntgt_boxes}",
                "{[isrc_box]: isrc_start<=isrc_box<isrc_stop}",
                "{[icoeff_tgt]: 0<=icoeff_tgt<ncoeff_tgt}",
                "{[icoeff_src]: 0<=icoeff_src<ncoeff_src}",
                "{[idep]: 0<=idep<m2l_translation_classes_dependent_ndata}",
                ],
                ["""
                for itgt_box
                    <> tgt_ibox = target_boxes[itgt_box]
                    <> isrc_start = src_box_starts[itgt_box]
                    <> isrc_stop = src_box_starts[itgt_box+1]
                    for icoeff_tgt
                        <> tgt_expansion[icoeff_tgt] = 0 \
                            {id=init_coeffs, dup=icoeff_tgt}
                    end
                    for isrc_box
                        <> src_ibox = src_box_lists[isrc_box] \
                                {id=read_src_ibox}
                        <> translation_class = \
                                m2l_translation_classes_lists[isrc_box]
                        <> translation_class_rel = \
                                translation_class - translation_classes_level_start \
                                {id=translation_offset}
                        [icoeff_tgt]: tgt_expansion[icoeff_tgt] = e2e(
                            [icoeff_tgt]: tgt_expansion[icoeff_tgt],
                            [icoeff_src]: src_expansions[src_ibox - src_base_ibox,
                                icoeff_src],
                            [idep]: m2l_translation_classes_dependent_data[
                                translation_class_rel, idep],
                            src_rscale,
                            tgt_rscale,
                            )  {dep=init_coeffs,id=update_coeffs}
                    end
                    tgt_expansions[tgt_ibox - tgt_base_ibox, icoeff_tgt] = \
                            tgt_expansion[icoeff_tgt] \
                            {dep=update_coeffs, dup=icoeff_tgt,id=write_e2e}
                end
                """],
                kernel_data=[
                    lp.GlobalArg("centers", None, shape="dim, aligned_nboxes"),
                    lp.ValueArg("src_rscale,tgt_rscale", None),
                    lp.GlobalArg("src_box_starts, src_box_lists",
                        None, shape=None, strides=(1,), offset=lp.auto),
                    lp.ValueArg("aligned_nboxes,tgt_base_ibox,src_base_ibox",
                        np.int32),
                    lp.ValueArg("nsrc_level_boxes,ntgt_level_boxes",
                        np.int32),
                    lp.GlobalArg("src_expansions", None,
                        shape=("nsrc_level_boxes", ncoeff_src), offset=lp.auto),
                    lp.GlobalArg("tgt_expansions", None,
                        shape=("ntgt_level_boxes", ncoeff_tgt),
                        offset=lp.auto),
                    lp.ValueArg("translation_classes_level_start",
                        np.int32),
                    lp.GlobalArg("m2l_translation_classes_dependent_data", None,
                        shape=("ntranslation_classes",
                            m2l_translation_classes_dependent_ndata),
                        offset=lp.auto),
                    lp.GlobalArg("m2l_translation_classes_lists", np.int32,
                        shape=("ntranslation_classes_lists"), strides=(1,),
                        offset=lp.auto),
                    lp.ValueArg("ntranslation_classes, ntranslation_classes_lists",
                        np.int32),
                    ...
                ] + gather_loopy_arguments([self.src_expansion,
                                            self.tgt_expansion]),
                name=self.name,
                assumptions="ntgt_boxes>=1",
<<<<<<< HEAD
                fixed_parameters=dict(
                    dim=self.dim,
                    m2l_translation_classes_dependent_ndata=(
                        m2l_translation_classes_dependent_ndata),
                    ncoeff_tgt=ncoeff_tgt,
                    ncoeff_src=ncoeff_src),
=======
                default_offset=lp.auto,
                fixed_parameters={
                        "dim": self.dim,
                        "m2l_translation_classes_dependent_ndata": (
                            m2l_translation_classes_dependent_ndata),
                        "ncoeff_tgt": ncoeff_tgt,
                        "ncoeff_src": ncoeff_src},
                lang_version=MOST_RECENT_LANGUAGE_VERSION,
                silenced_warnings="write_race(write_e2e*)",
>>>>>>> 93e28ef0
                )

        loopy_knl = lp.merge([translation_knl, loopy_knl])
        loopy_knl = lp.inline_callable_kernel(loopy_knl, "e2e")
        loopy_knl = lp.add_dependency(
                loopy_knl, "id:e2e_insn*", "read_src_ibox")
        loopy_knl = lp.add_dependency(
                loopy_knl, "id:e2e_insn*", "translation_offset")

        for knl in [self.src_expansion.kernel, self.tgt_expansion.kernel]:
            loopy_knl = knl.prepare_loopy_kernel(loopy_knl)

        return loopy_knl

    def get_optimized_kernel(self, result_dtype):
        knl = self.get_kernel(result_dtype)
        knl = self.tgt_expansion.m2l_translation.optimize_loopy_kernel(
                knl, self.tgt_expansion, self.src_expansion)

        return knl

    def __call__(self, actx: PyOpenCLArrayContext, **kwargs):
        """
        :arg src_expansions:
        :arg src_box_starts:
        :arg src_box_lists:
        :arg src_rscale:
        :arg tgt_rscale:
        :arg centers:
        """
        centers = kwargs.pop("centers")
        # "1" may be passed for rscale, which won't have its type
        # meaningfully inferred. Make the type of rscale explicit.
        src_rscale = centers.dtype.type(kwargs.pop("src_rscale"))
        tgt_rscale = centers.dtype.type(kwargs.pop("tgt_rscale"))
        src_expansions = kwargs.pop("src_expansions")

        knl = self.get_cached_optimized_kernel(result_dtype=src_expansions.dtype)
        result = actx.call_loopy(
            knl,
            src_expansions=src_expansions,
            centers=centers,
            src_rscale=src_rscale, tgt_rscale=tgt_rscale,
            **kwargs)

        return result["tgt_expansions"]

# }}}


# {{{ M2LGenerateTranslationClassesDependentData

class M2LGenerateTranslationClassesDependentData(E2EBase):
    """Implements precomputing the M2L kernel dependent data which are
    translation classes dependent derivatives.
    """

    @property
    def default_name(self):
        return "m2l_generate_translation_classes_dependent_data"

    def get_kernel(self, result_dtype):
        m2l_translation = self.tgt_expansion.m2l_translation
        m2l_translation_classes_dependent_ndata = \
            m2l_translation.translation_classes_dependent_ndata(
                self.tgt_expansion, self.src_expansion)

        translation_classes_data_knl = \
            m2l_translation.translation_classes_dependent_data_loopy_knl(
                self.tgt_expansion, self.src_expansion, result_dtype)

        from sumpy.tools import gather_loopy_arguments
        loopy_knl = make_loopy_program([
                "{[itr_class]: 0<=itr_class<ntranslation_classes}",
                "{[idim]: 0<=idim<dim}",
                "{[idata]: 0<=idata<m2l_translation_classes_dependent_ndata}",
                ],
                ["""
                for itr_class
                    <> d[idim] = m2l_translation_vectors[idim, \
                            itr_class + translation_classes_level_start] \
                            {id=set_d,dup=idim}
                    [idata]: m2l_translation_classes_dependent_data[
                            itr_class, idata] = \
                        m2l_data(
                            src_rscale,
                            [idim]: d[idim],
                        ) {id=update,dep=set_d}
                end
                """],
                kernel_data=[
                    lp.ValueArg("src_rscale", None),
                    lp.GlobalArg("m2l_translation_classes_dependent_data", None,
                        shape=("ntranslation_classes",
                            m2l_translation_classes_dependent_ndata),
                        offset=lp.auto),
                    lp.GlobalArg("m2l_translation_vectors", None,
                        shape=("dim", "ntranslation_vectors")),
                    lp.ValueArg("ntranslation_classes", np.int32),
                    lp.ValueArg("ntranslation_vectors", np.int32),
                    lp.ValueArg("translation_classes_level_start", np.int32),
                    ...
                ] + gather_loopy_arguments([self.src_expansion, self.tgt_expansion]),
                name=self.name,
                assumptions="ntranslation_classes>=1",
<<<<<<< HEAD
                fixed_parameters=dict(
                    dim=self.dim,
                    m2l_translation_classes_dependent_ndata=(
                        m2l_translation_classes_dependent_ndata)),
=======
                default_offset=lp.auto,
                fixed_parameters={
                    "dim": self.dim,
                    "m2l_translation_classes_dependent_ndata": (
                        m2l_translation_classes_dependent_ndata)},
                lang_version=MOST_RECENT_LANGUAGE_VERSION
>>>>>>> 93e28ef0
                )

        for expr_knl in [self.src_expansion.kernel, self.tgt_expansion.kernel]:
            loopy_knl = expr_knl.prepare_loopy_kernel(loopy_knl)

        loopy_knl = lp.merge([loopy_knl, translation_classes_data_knl])
        loopy_knl = lp.inline_callable_kernel(loopy_knl, "m2l_data")
        loopy_knl = lp.set_options(loopy_knl,
                enforce_variable_access_ordered="no_check",
                # FIXME: Without this, Loopy spends an eternity checking
                # scattered writes to global variables to see whether barriers
                # need to be inserted.
                disable_global_barriers=True)

        return loopy_knl

    def get_optimized_kernel(self, result_dtype):
        # FIXME
        knl = self.get_kernel(result_dtype)
        knl = lp.tag_inames(knl, "idim*:unr")
        knl = lp.tag_inames(knl, {"itr_class": "g.0"})

        return knl

    def __call__(self, actx: PyOpenCLArrayContext, **kwargs):
        """
        :arg src_rscale:
        :arg translation_classes_level_start:
        :arg ntranslation_classes:
        :arg m2l_translation_classes_dependent_data:
        :arg m2l_translation_vectors:
        """
        m2l_translation_vectors = kwargs.pop("m2l_translation_vectors")
        # "1" may be passed for rscale, which won't have its type
        # meaningfully inferred. Make the type of rscale explicit.
        src_rscale = m2l_translation_vectors.dtype.type(kwargs.pop("src_rscale"))

        m2l_translation_classes_dependent_data = kwargs.pop(
                "m2l_translation_classes_dependent_data")
        result_dtype = m2l_translation_classes_dependent_data.dtype

        knl = self.get_cached_optimized_kernel(result_dtype=result_dtype)
        result = actx.call_loopy(
            knl,
            src_rscale=src_rscale,
            m2l_translation_vectors=m2l_translation_vectors,
            m2l_translation_classes_dependent_data=(
                m2l_translation_classes_dependent_data),
            **kwargs)

        return result["m2l_translation_classes_dependent_data"]

# }}}


# {{{ M2LPreprocessMultipole

class M2LPreprocessMultipole(E2EBase):
    """Computes the preprocessed multipole expansion for accelerated M2L"""

    @property
    def default_name(self):
        return "m2l_preprocess_multipole"

    def get_kernel(self, result_dtype):
        m2l_translation = self.tgt_expansion.m2l_translation
        nsrc_coeffs = len(self.src_expansion)
        npreprocessed_src_coeffs = \
            m2l_translation.preprocess_multipole_nexprs(self.tgt_expansion,
                self.src_expansion)
        single_box_preprocess_knl = m2l_translation.preprocess_multipole_loopy_knl(
            self.tgt_expansion, self.src_expansion, result_dtype)

        from sumpy.tools import gather_loopy_arguments
        loopy_knl = make_loopy_program(
                [
                    "{[isrc_box]: 0<=isrc_box<nsrc_boxes}",
                    "{[isrc_coeff]: 0<=isrc_coeff<nsrc_coeffs}",
                    "{[itgt_coeff]: 0<=itgt_coeff<npreprocessed_src_coeffs}",
                ],
                ["""
                for isrc_box
                    [itgt_coeff]: preprocessed_src_expansions[isrc_box, itgt_coeff] \
                        = m2l_preprocess_inner(
                            src_rscale,
                            [isrc_coeff]: src_expansions[isrc_box, isrc_coeff],
                        )
                end
                """],
                kernel_data=[
                    lp.ValueArg("nsrc_boxes", np.int32),
                    lp.ValueArg("src_rscale", None),
                    lp.GlobalArg("src_expansions", None,
                        shape=("nsrc_boxes", nsrc_coeffs), offset=lp.auto),
                    lp.GlobalArg("preprocessed_src_expansions", None,
                        shape=("nsrc_boxes", npreprocessed_src_coeffs),
                        offset=lp.auto),
                    ...
                ] + gather_loopy_arguments([self.src_expansion, self.tgt_expansion]),
                name=self.name,
                assumptions="nsrc_boxes>=1",
<<<<<<< HEAD
                fixed_parameters=dict(
                    nsrc_coeffs=nsrc_coeffs,
                    npreprocessed_src_coeffs=npreprocessed_src_coeffs),
=======
                fixed_parameters={
                    "nsrc_coeffs": nsrc_coeffs,
                    "npreprocessed_src_coeffs": npreprocessed_src_coeffs},
                default_offset=lp.auto,
                lang_version=lp.MOST_RECENT_LANGUAGE_VERSION,
>>>>>>> 93e28ef0
                )

        for expn in [self.src_expansion.kernel, self.tgt_expansion.kernel]:
            loopy_knl = expn.prepare_loopy_kernel(loopy_knl)

        loopy_knl = lp.merge([loopy_knl, single_box_preprocess_knl])
        loopy_knl = lp.inline_callable_kernel(loopy_knl, "m2l_preprocess_inner")

        return loopy_knl

    def get_optimized_kernel(self, result_dtype):
        # FIXME
        knl = self.get_kernel(result_dtype)
        knl = lp.split_iname(knl, "isrc_box", 64, outer_tag="g.0",
                             within=f"in_kernel:{self.name}")
        knl = lp.add_inames_for_unused_hw_axes(knl)
        return knl

    def __call__(self, actx: PyOpenCLArrayContext, **kwargs):
        """
        :arg src_expansions
        :arg preprocessed_src_expansions
        """
        preprocessed_src_expansions = kwargs.pop("preprocessed_src_expansions")
        result_dtype = preprocessed_src_expansions.dtype

        knl = self.get_cached_optimized_kernel(result_dtype=result_dtype)
        result = actx.call_loopy(
            knl,
            preprocessed_src_expansions=preprocessed_src_expansions,
            **kwargs)

        return result["preprocessed_src_expansions"]

# }}}


# {{{ M2LPostprocessLocal

class M2LPostprocessLocal(E2EBase):
    """Postprocesses locals expansions for accelerated M2L"""

    @property
    def default_name(self):
        return "m2l_postprocess_local"

    def get_kernel(self, result_dtype):
        m2l_translation = self.tgt_expansion.m2l_translation
        ntgt_coeffs = len(self.tgt_expansion)
        ntgt_coeffs_before_postprocessing = \
            m2l_translation.postprocess_local_nexprs(self.tgt_expansion,
                self.src_expansion)

        single_box_postprocess_knl = m2l_translation.postprocess_local_loopy_knl(
            self.tgt_expansion, self.src_expansion, result_dtype)

        from sumpy.tools import gather_loopy_arguments
        loopy_knl = make_loopy_program([
                "{[itgt_box]: 0<=itgt_box<ntgt_boxes}",
                "{[isrc_coeff]: 0<=isrc_coeff<nsrc_coeffs}",
                "{[itgt_coeff]: 0<=itgt_coeff<ntgt_coeffs}",
                ],
                ["""
                for itgt_box
                    [itgt_coeff]: tgt_expansions[itgt_box, itgt_coeff] = \
                        m2l_postprocess_inner(
                            tgt_rscale,
                            src_rscale,
                            [isrc_coeff]: tgt_expansions_before_postprocessing[ \
                            itgt_box, isrc_coeff],
                       )
                end
                """],
                kernel_data=[
                    lp.ValueArg("ntgt_boxes", np.int32),
                    lp.ValueArg("src_rscale", None),
                    lp.ValueArg("tgt_rscale", None),
                    lp.GlobalArg("tgt_expansions", result_dtype,
                        shape=("ntgt_boxes", ntgt_coeffs), offset=lp.auto),
                    lp.GlobalArg("tgt_expansions_before_postprocessing", None,
                        shape=("ntgt_boxes", ntgt_coeffs_before_postprocessing),
                        offset=lp.auto),
                    ...
                ] + gather_loopy_arguments([self.src_expansion, self.tgt_expansion]),
                name=self.name,
                assumptions="ntgt_boxes>=1",
<<<<<<< HEAD
                fixed_parameters=dict(
                    dim=self.dim,
                    nsrc_coeffs=ntgt_coeffs_before_postprocessing,
                    ntgt_coeffs=ntgt_coeffs),
=======
                default_offset=lp.auto,
                fixed_parameters={
                    "dim": self.dim,
                    "nsrc_coeffs": ntgt_coeffs_before_postprocessing,
                    "ntgt_coeffs": ntgt_coeffs,
                },
                lang_version=MOST_RECENT_LANGUAGE_VERSION
>>>>>>> 93e28ef0
                )

        for expn in [self.src_expansion.kernel, self.tgt_expansion.kernel]:
            loopy_knl = expn.prepare_loopy_kernel(loopy_knl)

        loopy_knl = lp.merge([loopy_knl, single_box_postprocess_knl])
        loopy_knl = lp.inline_callable_kernel(loopy_knl, "m2l_postprocess_inner")

        loopy_knl = lp.set_options(loopy_knl,
                enforce_variable_access_ordered="no_check")
        return loopy_knl

    def get_optimized_kernel(self, result_dtype):
        # FIXME
        knl = self.get_kernel(result_dtype)
        knl = lp.split_iname(knl, "itgt_box", 16, outer_tag="g.0")
        return knl

    def __call__(self, actx: PyOpenCLArrayContext, **kwargs):
        """
        :arg tgt_expansions
        :arg tgt_expansions_before_postprocessing
        """
        tgt_expansions = kwargs.pop("tgt_expansions")
        result_dtype = tgt_expansions.dtype

        knl = self.get_cached_optimized_kernel(result_dtype=result_dtype)
        result = actx.call_loopy(
            knl,
            tgt_expansions=tgt_expansions,
            **kwargs)

        return result["tgt_expansions"]

# }}}


# {{{ E2EFromChildren: translation from a box's children

class E2EFromChildren(E2EBase):
    @property
    def default_name(self):
        return "e2e_from_children"

    def get_kernel(self):
        ncoeffs_src = len(self.src_expansion)
        ncoeffs_tgt = len(self.tgt_expansion)

        # To clarify terminology:
        #
        # isrc_box -> The index in a list of (in this case, source) boxes
        # src_ibox -> The (global) box number for the (in this case, source) box
        #
        # (same for itgt_box, tgt_ibox)

        loopy_insns = [
                insn.copy(
                    predicates=insn.predicates | frozenset(["is_src_box_valid"]),
                    id=lp.UniqueName("compute_coeff"))
                for insn in self.get_translation_loopy_insns()]

        from sumpy.tools import gather_loopy_arguments
        loopy_knl = make_loopy_program([
                "{[itgt_box]: 0<=itgt_box<ntgt_boxes}",
                "{[isrc_box]: 0<=isrc_box<nchildren}",
                "{[idim]: 0<=idim<dim}",
                ],
                ["""
                for itgt_box
                    <> tgt_ibox = target_boxes[itgt_box]

                    <> tgt_center[idim] = centers[idim, tgt_ibox] \

                    for isrc_box
                        <> src_ibox = box_child_ids[isrc_box,tgt_ibox] \
                                {id=read_src_ibox}
                        <> is_src_box_valid = src_ibox != 0

                        if is_src_box_valid
                            <> src_center[idim] = centers[idim, src_ibox] {dup=idim}
                            <> d[idim] = tgt_center[idim] - src_center[idim] \
                                    {dup=idim}

                            """] + ["""
                            <> src_coeff{i} = \
                                src_expansions[src_ibox - src_base_ibox, {i}] \
                                {{id_prefix=read_coeff,dep=read_src_ibox}}
                            """.format(i=i) for i in range(ncoeffs_src)] + [
                            ] + loopy_insns + ["""
                            tgt_expansions[tgt_ibox - tgt_base_ibox, {i}] = \
                                tgt_expansions[tgt_ibox - tgt_base_ibox, {i}] \
                                + coeff{i} \
                                {{id_prefix=write_expn,dep=compute_coeff*,
                                    nosync=read_coeff*}}
                            """.format(i=i) for i in range(ncoeffs_tgt)] + ["""
                        end
                    end
                end
                """],
                kernel_data=[
                    lp.GlobalArg("target_boxes", None, shape=lp.auto,
                        offset=lp.auto),
                    lp.GlobalArg("centers", None, shape="dim, aligned_nboxes"),
                    lp.ValueArg("src_rscale,tgt_rscale", None),
                    lp.GlobalArg("box_child_ids", None,
                        shape="nchildren, aligned_nboxes"),
                    lp.GlobalArg("tgt_expansions", None,
                        shape=("ntgt_level_boxes", ncoeffs_tgt), offset=lp.auto),
                    lp.GlobalArg("src_expansions", None,
                        shape=("nsrc_level_boxes", ncoeffs_src), offset=lp.auto),
                    lp.ValueArg("src_base_ibox,tgt_base_ibox", np.int32),
                    lp.ValueArg("ntgt_level_boxes,nsrc_level_boxes", np.int32),
                    lp.ValueArg("aligned_nboxes", np.int32),
                    ...
                ] + gather_loopy_arguments([self.src_expansion, self.tgt_expansion]),
                name=self.name,
                assumptions="ntgt_boxes>=1",
                silenced_warnings="write_race(write_expn*)",
<<<<<<< HEAD
                fixed_parameters=dict(dim=self.dim, nchildren=2**self.dim),
                )
=======
                fixed_parameters={"dim": self.dim, "nchildren": 2**self.dim},
                lang_version=MOST_RECENT_LANGUAGE_VERSION)
>>>>>>> 93e28ef0

        for knl in [self.src_expansion.kernel, self.tgt_expansion.kernel]:
            loopy_knl = knl.prepare_loopy_kernel(loopy_knl)

        loopy_knl = lp.tag_inames(loopy_knl, "idim*:unr")
        loopy_knl = lp.set_options(loopy_knl,
                enforce_variable_access_ordered="no_check")

        return loopy_knl

    def __call__(self, actx: PyOpenCLArrayContext, **kwargs):
        """
        :arg src_expansions:
        :arg src_box_starts:
        :arg src_box_lists:
        :arg src_rscale:
        :arg tgt_rscale:
        :arg centers:
        """

        centers = kwargs.pop("centers")
        # "1" may be passed for rscale, which won't have its type
        # meaningfully inferred. Make the type of rscale explicit.
        src_rscale = centers.dtype.type(kwargs.pop("src_rscale"))
        tgt_rscale = centers.dtype.type(kwargs.pop("tgt_rscale"))

        knl = self.get_cached_optimized_kernel()
        result = actx.call_loopy(
            knl,
            centers=centers,
            src_rscale=src_rscale, tgt_rscale=tgt_rscale,
            **kwargs)

        return result["tgt_expansions"]

# }}}


# {{{ E2EFromParent: translation from a box's parent

class E2EFromParent(E2EBase):
    @property
    def default_name(self):
        return "e2e_from_parent"

    def get_kernel(self):
        ncoeffs_src = len(self.src_expansion)
        ncoeffs_tgt = len(self.tgt_expansion)

        # To clarify terminology:
        #
        # isrc_box -> The index in a list of (in this case, source) boxes
        # src_ibox -> The (global) box number for the (in this case, source) box
        #
        # (same for itgt_box, tgt_ibox)

        from sumpy.tools import gather_loopy_arguments
        loopy_knl = make_loopy_program([
                "{[itgt_box]: 0<=itgt_box<ntgt_boxes}",
                "{[idim]: 0<=idim<dim}",
                ],
                ["""
                for itgt_box
                    <> tgt_ibox = target_boxes[itgt_box]

                    <> tgt_center[idim] = centers[idim, tgt_ibox] \

                    <> src_ibox = box_parent_ids[tgt_ibox] \
                        {id=read_src_ibox}

                    <> src_center[idim] = centers[idim, src_ibox] {dup=idim}
                    <> d[idim] = tgt_center[idim] - src_center[idim] {dup=idim}

                    """] + ["""
                    <> src_coeff{i} = \
                        src_expansions[src_ibox - src_base_ibox, {i}] \
                        {{id_prefix=read_expn,dep=read_src_ibox}}
                    """.format(i=i) for i in range(ncoeffs_src)] + [

                    ] + self.get_translation_loopy_insns() + ["""

                    tgt_expansions[tgt_ibox - tgt_base_ibox, {i}] = \
                        tgt_expansions[tgt_ibox - tgt_base_ibox, {i}] + coeff{i} \
                        {{id_prefix=write_expn,nosync=read_expn*}}
                    """.format(i=i) for i in range(ncoeffs_tgt)] + ["""
                end
                """],
                kernel_data=[
                    lp.GlobalArg("target_boxes", None, shape=lp.auto,
                        offset=lp.auto),
                    lp.GlobalArg("centers", None, shape="dim, naligned_boxes"),
                    lp.ValueArg("src_rscale,tgt_rscale", None),
                    lp.ValueArg("naligned_boxes,nboxes", np.int32),
                    lp.ValueArg("tgt_base_ibox,src_base_ibox", np.int32),
                    lp.ValueArg("ntgt_level_boxes,nsrc_level_boxes", np.int32),
                    lp.GlobalArg("box_parent_ids", None, shape="nboxes"),
                    lp.GlobalArg("tgt_expansions", None,
                        shape=("ntgt_level_boxes", ncoeffs_tgt), offset=lp.auto),
                    lp.GlobalArg("src_expansions", None,
                        shape=("nsrc_level_boxes", ncoeffs_src), offset=lp.auto),
                    ...
                ] + gather_loopy_arguments([self.src_expansion, self.tgt_expansion]),
                name=self.name,
                assumptions="ntgt_boxes>=1",
                silenced_warnings="write_race(write_expn*)",
<<<<<<< HEAD
                fixed_parameters=dict(dim=self.dim, nchildren=2**self.dim),
                )
=======
                fixed_parameters={"dim": self.dim, "nchildren": 2**self.dim},
                lang_version=MOST_RECENT_LANGUAGE_VERSION)
>>>>>>> 93e28ef0

        for knl in [self.src_expansion.kernel, self.tgt_expansion.kernel]:
            loopy_knl = knl.prepare_loopy_kernel(loopy_knl)

        loopy_knl = lp.tag_inames(loopy_knl, "idim*:unr")
        loopy_knl = lp.set_options(loopy_knl,
                enforce_variable_access_ordered="no_check")

        return loopy_knl

    def __call__(self, actx: PyOpenCLArrayContext, **kwargs):
        """
        :arg src_expansions:
        :arg src_box_starts:
        :arg src_box_lists:
        :arg src_rscale:
        :arg tgt_rscale:
        :arg centers:
        """

        centers = kwargs.pop("centers")
        # "1" may be passed for rscale, which won't have its type
        # meaningfully inferred. Make the type of rscale explicit.
        src_rscale = centers.dtype.type(kwargs.pop("src_rscale"))
        tgt_rscale = centers.dtype.type(kwargs.pop("tgt_rscale"))

        knl = self.get_cached_optimized_kernel()
        result = actx.call_loopy(
            knl,
            centers=centers,
            src_rscale=src_rscale, tgt_rscale=tgt_rscale,
            **kwargs)

        return result["tgt_expansions"]

# }}}

# vim: foldmethod=marker<|MERGE_RESOLUTION|>--- conflicted
+++ resolved
@@ -238,13 +238,7 @@
                 name=self.name,
                 assumptions="ntgt_boxes>=1",
                 silenced_warnings="write_race(write_expn*)",
-<<<<<<< HEAD
-                fixed_parameters=dict(dim=self.dim),
-=======
-                default_offset=lp.auto,
                 fixed_parameters={"dim": self.dim},
-                lang_version=MOST_RECENT_LANGUAGE_VERSION
->>>>>>> 93e28ef0
                 )
 
         for knl in [self.src_expansion.kernel, self.tgt_expansion.kernel]:
@@ -478,24 +472,13 @@
                                             self.tgt_expansion]),
                 name=self.name,
                 assumptions="ntgt_boxes>=1",
-<<<<<<< HEAD
-                fixed_parameters=dict(
-                    dim=self.dim,
-                    m2l_translation_classes_dependent_ndata=(
-                        m2l_translation_classes_dependent_ndata),
-                    ncoeff_tgt=ncoeff_tgt,
-                    ncoeff_src=ncoeff_src),
-=======
-                default_offset=lp.auto,
                 fixed_parameters={
                         "dim": self.dim,
                         "m2l_translation_classes_dependent_ndata": (
                             m2l_translation_classes_dependent_ndata),
                         "ncoeff_tgt": ncoeff_tgt,
                         "ncoeff_src": ncoeff_src},
-                lang_version=MOST_RECENT_LANGUAGE_VERSION,
                 silenced_warnings="write_race(write_e2e*)",
->>>>>>> 93e28ef0
                 )
 
         loopy_knl = lp.merge([translation_knl, loopy_knl])
@@ -601,19 +584,10 @@
                 ] + gather_loopy_arguments([self.src_expansion, self.tgt_expansion]),
                 name=self.name,
                 assumptions="ntranslation_classes>=1",
-<<<<<<< HEAD
-                fixed_parameters=dict(
-                    dim=self.dim,
-                    m2l_translation_classes_dependent_ndata=(
-                        m2l_translation_classes_dependent_ndata)),
-=======
-                default_offset=lp.auto,
                 fixed_parameters={
                     "dim": self.dim,
                     "m2l_translation_classes_dependent_ndata": (
                         m2l_translation_classes_dependent_ndata)},
-                lang_version=MOST_RECENT_LANGUAGE_VERSION
->>>>>>> 93e28ef0
                 )
 
         for expr_knl in [self.src_expansion.kernel, self.tgt_expansion.kernel]:
@@ -715,17 +689,9 @@
                 ] + gather_loopy_arguments([self.src_expansion, self.tgt_expansion]),
                 name=self.name,
                 assumptions="nsrc_boxes>=1",
-<<<<<<< HEAD
-                fixed_parameters=dict(
-                    nsrc_coeffs=nsrc_coeffs,
-                    npreprocessed_src_coeffs=npreprocessed_src_coeffs),
-=======
                 fixed_parameters={
                     "nsrc_coeffs": nsrc_coeffs,
                     "npreprocessed_src_coeffs": npreprocessed_src_coeffs},
-                default_offset=lp.auto,
-                lang_version=lp.MOST_RECENT_LANGUAGE_VERSION,
->>>>>>> 93e28ef0
                 )
 
         for expn in [self.src_expansion.kernel, self.tgt_expansion.kernel]:
@@ -812,20 +778,11 @@
                 ] + gather_loopy_arguments([self.src_expansion, self.tgt_expansion]),
                 name=self.name,
                 assumptions="ntgt_boxes>=1",
-<<<<<<< HEAD
-                fixed_parameters=dict(
-                    dim=self.dim,
-                    nsrc_coeffs=ntgt_coeffs_before_postprocessing,
-                    ntgt_coeffs=ntgt_coeffs),
-=======
-                default_offset=lp.auto,
                 fixed_parameters={
                     "dim": self.dim,
                     "nsrc_coeffs": ntgt_coeffs_before_postprocessing,
                     "ntgt_coeffs": ntgt_coeffs,
                 },
-                lang_version=MOST_RECENT_LANGUAGE_VERSION
->>>>>>> 93e28ef0
                 )
 
         for expn in [self.src_expansion.kernel, self.tgt_expansion.kernel]:
@@ -944,13 +901,8 @@
                 name=self.name,
                 assumptions="ntgt_boxes>=1",
                 silenced_warnings="write_race(write_expn*)",
-<<<<<<< HEAD
-                fixed_parameters=dict(dim=self.dim, nchildren=2**self.dim),
+                fixed_parameters={"dim": self.dim, "nchildren": 2**self.dim},
                 )
-=======
-                fixed_parameters={"dim": self.dim, "nchildren": 2**self.dim},
-                lang_version=MOST_RECENT_LANGUAGE_VERSION)
->>>>>>> 93e28ef0
 
         for knl in [self.src_expansion.kernel, self.tgt_expansion.kernel]:
             loopy_knl = knl.prepare_loopy_kernel(loopy_knl)
@@ -1056,13 +1008,8 @@
                 name=self.name,
                 assumptions="ntgt_boxes>=1",
                 silenced_warnings="write_race(write_expn*)",
-<<<<<<< HEAD
-                fixed_parameters=dict(dim=self.dim, nchildren=2**self.dim),
+                fixed_parameters={"dim": self.dim, "nchildren": 2**self.dim},
                 )
-=======
-                fixed_parameters={"dim": self.dim, "nchildren": 2**self.dim},
-                lang_version=MOST_RECENT_LANGUAGE_VERSION)
->>>>>>> 93e28ef0
 
         for knl in [self.src_expansion.kernel, self.tgt_expansion.kernel]:
             loopy_knl = knl.prepare_loopy_kernel(loopy_knl)
