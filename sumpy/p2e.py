__copyright__ = "Copyright (C) 2013 Andreas Kloeckner"

__license__ = """
Permission is hereby granted, free of charge, to any person obtaining a copy
of this software and associated documentation files (the "Software"), to deal
in the Software without restriction, including without limitation the rights
to use, copy, modify, merge, publish, distribute, sublicense, and/or sell
copies of the Software, and to permit persons to whom the Software is
furnished to do so, subject to the following conditions:

The above copyright notice and this permission notice shall be included in
all copies or substantial portions of the Software.

THE SOFTWARE IS PROVIDED "AS IS", WITHOUT WARRANTY OF ANY KIND, EXPRESS OR
IMPLIED, INCLUDING BUT NOT LIMITED TO THE WARRANTIES OF MERCHANTABILITY,
FITNESS FOR A PARTICULAR PURPOSE AND NONINFRINGEMENT. IN NO EVENT SHALL THE
AUTHORS OR COPYRIGHT HOLDERS BE LIABLE FOR ANY CLAIM, DAMAGES OR OTHER
LIABILITY, WHETHER IN AN ACTION OF CONTRACT, TORT OR OTHERWISE, ARISING FROM,
OUT OF OR IN CONNECTION WITH THE SOFTWARE OR THE USE OR OTHER DEALINGS IN
THE SOFTWARE.
"""

import numpy as np
import loopy as lp
from loopy.version import MOST_RECENT_LANGUAGE_VERSION
import pymbolic

from sumpy.tools import KernelCacheWrapper, KernelComputation

import logging
logger = logging.getLogger(__name__)


__doc__ = """

Particle-to-expansion
---------------------

.. autoclass:: P2EBase
.. autoclass:: P2EFromSingleBox
.. autoclass:: P2EFromCSR

"""


# {{{ P2E base class

class P2EBase(KernelComputation, KernelCacheWrapper):
    """Common input processing for kernel computations."""

    def __init__(self, ctx, expansion, kernels=None,
            name=None, device=None, strength_usage=None):
        """
        :arg expansion: a subclass of :class:`sympy.expansion.ExpansionBase`
        :arg strength_usage: A list of integers indicating which expression
          uses which source strength indicator. This implicitly specifies the
          number of strength arrays that need to be passed.
          Default: all kernels use the same strength.
        """
        from sumpy.kernel import TargetDerivativeRemover, SourceDerivativeRemover
        tdr = TargetDerivativeRemover()
        sdr = SourceDerivativeRemover()
        expansion = expansion.with_kernel(tdr(expansion.kernel))
        expansion = expansion.with_kernel(sdr(expansion.kernel))

<<<<<<< HEAD
        if kernels is None:
            kernels = [tdr(expansion.kernel)]
        else:
            kernels = kernels
            for knl in kernels:
                assert tdr(knl) == knl
                assert sdr(knl) == expansion.kernel
=======
        KernelComputation.__init__(self, ctx=ctx, kernels=kernels,
                strength_usage=strength_usage, value_dtypes=None,
                name=name, device=device)
>>>>>>> 2ca20d61

        KernelComputation.__init__(self, ctx=ctx, out_kernels=[], in_kernels=kernels,
            strength_usage=strength_usage, value_dtypes=None,
            name=name, options=options, device=device)

        self.expansion = expansion
        self.dim = expansion.dim

    def get_loopy_instructions(self):
        from sumpy.symbolic import make_sym_vector
        avec = make_sym_vector("a", self.dim)

        import sumpy.symbolic as sp
        rscale = sp.Symbol("rscale")

        from sumpy.assignment_collection import SymbolicAssignmentCollection
        sac = SymbolicAssignmentCollection()

        coeff_names = []
<<<<<<< HEAD
        code_transformers = [self.expansion.get_code_transformer()]
        for knl_idx, kernel in enumerate(self.in_kernels):
            code_transformers.append(kernel.get_code_transformer())
=======
        for knl_idx, kernel in enumerate(self.kernels):
>>>>>>> 2ca20d61
            for i, coeff_i in enumerate(
                self.expansion.coefficients_from_source(kernel, avec, None, rscale,
                     sac)
            ):
                sac.add_assignment(f"coeff{i}_{knl_idx}", coeff_i)
                coeff_names.append(f"coeff{i}_{knl_idx}")

        sac.run_global_cse()

        code_transformers = [self.expansion.get_code_transformer()] \
            + [kernel.get_code_transformer() for kernel in self.kernels]

        from sumpy.codegen import to_loopy_insns
        return to_loopy_insns(
                sac.assignments.items(),
                vector_names={"a"},
                pymbolic_expr_maps=code_transformers,
                retain_names=coeff_names,
                complex_dtype=np.complex128  # FIXME
                )

    def get_cache_key(self):
        return (type(self).__name__, self.name, self.expansion,
                tuple(self.in_kernels), tuple(self.strength_usage))

    def get_result_expr(self, icoeff):
        isrc = pymbolic.var("isrc")
<<<<<<< HEAD
        for i in range(len(self.in_kernels)):
            strength_num = self.strength_usage[i]
            expr += pymbolic.var(f"coeff{icoeff}_{i}") * \
                        pymbolic.var("strengths")[strength_num, isrc]
        return expr
=======
        return sum(pymbolic.var(f"coeff{icoeff}_{i}")
                    * pymbolic.var("strengths")[self.strength_usage[i], isrc]
                for i in range(len(self.kernels)))
>>>>>>> 2ca20d61

# }}}


# {{{ P2E from single box (P2M, likely)

class P2EFromSingleBox(P2EBase):
    default_name = "p2e_from_single_box"

    def get_kernel(self):
        ncoeffs = len(self.expansion)

        from sumpy.tools import gather_loopy_source_arguments
        loopy_knl = lp.make_kernel(
                [
                    "{[isrc_box]: 0<=isrc_box<nsrc_boxes}",
                    "{[isrc,idim]: isrc_start<=isrc<isrc_end and 0<=idim<dim}",
                    ],
                ["""
                for isrc_box
                    <> src_ibox = source_boxes[isrc_box]
                    <> isrc_start = box_source_starts[src_ibox]
                    <> isrc_end = isrc_start+box_source_counts_nonchild[src_ibox]

                    <> center[idim] = centers[idim, src_ibox] {id=fetch_center}

                    for isrc
                        <> a[idim] = center[idim] - sources[idim, isrc] {dup=idim}
                        """] + self.get_loopy_instructions() + ["""
                    end
                    """] + [f"""
                    tgt_expansions[src_ibox-tgt_base_ibox, {coeffidx}] = \
                        simul_reduce(sum, isrc, {self.get_result_expr(coeffidx)}) \
                            {{id_prefix=write_expn}}
                    """ for coeffidx in range(ncoeffs)] + ["""
                end
                """],
                [
                    lp.GlobalArg("sources", None, shape=(self.dim, "nsources"),
                        dim_tags="sep,c"),
                    lp.GlobalArg("strengths", None, shape="strength_count, nsources",
                        dim_tags="sep,C"),
                    lp.GlobalArg("box_source_starts,box_source_counts_nonchild",
                        None, shape=None),
                    lp.GlobalArg("centers", None, shape="dim, aligned_nboxes"),
                    lp.ValueArg("rscale", None),
                    lp.GlobalArg("tgt_expansions", None,
                        shape=("nboxes", ncoeffs), offset=lp.auto),
                    lp.ValueArg("nboxes,aligned_nboxes,tgt_base_ibox", np.int32),
                    lp.ValueArg("nsources", np.int32),
                    "..."
<<<<<<< HEAD
                ] + gather_loopy_source_arguments(self.in_kernels + [self.expansion]),
=======
                ] + gather_loopy_source_arguments(self.kernels + (self.expansion,)),
>>>>>>> 2ca20d61
                name=self.name,
                assumptions="nsrc_boxes>=1",
                silenced_warnings="write_race(write_expn*)",
                default_offset=lp.auto,
                fixed_parameters=dict(dim=self.dim,
                    strength_count=self.strength_count),
                lang_version=MOST_RECENT_LANGUAGE_VERSION)

        loopy_knl = self.expansion.prepare_loopy_kernel(loopy_knl)
        loopy_knl = lp.tag_inames(loopy_knl, "idim*:unr")

        return loopy_knl

    def get_optimized_kernel(self):
        # FIXME
        knl = self.get_kernel()
        knl = lp.split_iname(knl, "isrc_box", 16, outer_tag="g.0")

        return knl

    def __call__(self, queue, **kwargs):
        """
        :arg expansions:
        :arg source_boxes:
        :arg box_source_starts:
        :arg box_source_counts_nonchild:
        :arg centers:
        :arg sources:
        :arg strengths:
        :arg rscale:
        """
        centers = kwargs.pop("centers")
        # "1" may be passed for rscale, which won't have its type
        # meaningfully inferred. Make the type of rscale explicit.
        rscale = centers.dtype.type(kwargs.pop("rscale"))

        knl = self.get_cached_optimized_kernel()

        return knl(queue, centers=centers, rscale=rscale, **kwargs)

# }}}


# {{{ P2E from CSR-like interaction list

class P2EFromCSR(P2EBase):
    default_name = "p2e_from_csr"

    def get_kernel(self):
        ncoeffs = len(self.expansion)

        from sumpy.tools import gather_loopy_source_arguments
        arguments = (
                [
                    lp.GlobalArg("sources", None, shape=(self.dim, "nsources"),
                        dim_tags="sep,c"),
                    lp.GlobalArg("strengths", None, shape="strength_count, nsources",
                        dim_tags="sep,C"),
                    lp.GlobalArg("source_box_starts,source_box_lists",
                        None, shape=None, offset=lp.auto),
                    lp.GlobalArg("box_source_starts,box_source_counts_nonchild",
                        None, shape=None),
                    lp.GlobalArg("centers", None, shape="dim, naligned_boxes"),
                    lp.GlobalArg("tgt_expansions", None,
                        shape=("ntgt_level_boxes", ncoeffs), offset=lp.auto),
                    lp.ValueArg("naligned_boxes,ntgt_level_boxes,tgt_base_ibox",
                        np.int32),
                    lp.ValueArg("nsources", np.int32),
                    "..."
<<<<<<< HEAD
                ] + gather_loopy_source_arguments(self.in_kernels + [self.expansion]))
=======
                ] + gather_loopy_source_arguments(self.kernels + (self.expansion,)))
>>>>>>> 2ca20d61

        loopy_knl = lp.make_kernel(
                [
                    "{[itgt_box]: 0<=itgt_box<ntgt_boxes}",
                    "{[isrc_box]: isrc_box_start<=isrc_box<isrc_box_stop}",
                    "{[isrc]: isrc_start<=isrc<isrc_end}",
                    "{[idim]: 0<=idim<dim}",
                    ],
                ["""
                for itgt_box
                    <> tgt_ibox = target_boxes[itgt_box]

                    <> center[idim] = centers[idim, tgt_ibox] {id=fetch_center}

                    <> isrc_box_start = source_box_starts[itgt_box]
                    <> isrc_box_stop = source_box_starts[itgt_box+1]

                    for isrc_box
                        <> src_ibox = source_box_lists[isrc_box]
                        <> isrc_start = box_source_starts[src_ibox]
                        <> isrc_end = isrc_start+box_source_counts_nonchild[src_ibox]

                        for isrc
                            <> a[idim] = center[idim] - sources[idim, isrc] \
                                    {dup=idim}
                            """] + self.get_loopy_instructions() + ["""
                        end
                    end
                    """] + [f"""
                    tgt_expansions[tgt_ibox - tgt_base_ibox, {coeffidx}] = \
                            simul_reduce(sum, (isrc_box, isrc),
                                {self.get_result_expr(coeffidx)}) \
                            {{id_prefix=write_expn}}
                    """ for coeffidx in range(ncoeffs)] + ["""
                end
                """],
                arguments,
                name=self.name,
                assumptions="ntgt_boxes>=1",
                silenced_warnings="write_race(write_expn*)",
                default_offset=lp.auto,
                fixed_parameters=dict(dim=self.dim,
                    strength_count=self.strength_count),
                lang_version=MOST_RECENT_LANGUAGE_VERSION)

        loopy_knl = self.expansion.prepare_loopy_kernel(loopy_knl)
        loopy_knl = lp.tag_inames(loopy_knl, "idim*:unr")

        return loopy_knl

    def get_optimized_kernel(self):
        # FIXME
        knl = self.get_kernel()
        knl = lp.split_iname(knl, "itgt_box", 16, outer_tag="g.0")

        return knl

    def __call__(self, queue, **kwargs):
        """
        :arg expansions:
        :arg source_boxes:
        :arg box_source_starts:
        :arg box_source_counts_nonchild:
        :arg centers:
        :arg sources:
        :arg strengths:
        :arg rscale:
        """
        knl = self.get_cached_optimized_kernel()

        centers = kwargs.pop("centers")
        # "1" may be passed for rscale, which won't have its type
        # meaningfully inferred. Make the type of rscale explicit.
        rscale = centers.dtype.type(kwargs.pop("rscale"))

        return knl(queue, centers=centers, rscale=rscale, **kwargs)

# }}}

# vim: foldmethod=marker<|MERGE_RESOLUTION|>--- conflicted
+++ resolved
@@ -63,7 +63,6 @@
         expansion = expansion.with_kernel(tdr(expansion.kernel))
         expansion = expansion.with_kernel(sdr(expansion.kernel))
 
-<<<<<<< HEAD
         if kernels is None:
             kernels = [tdr(expansion.kernel)]
         else:
@@ -71,15 +70,10 @@
             for knl in kernels:
                 assert tdr(knl) == knl
                 assert sdr(knl) == expansion.kernel
-=======
-        KernelComputation.__init__(self, ctx=ctx, kernels=kernels,
-                strength_usage=strength_usage, value_dtypes=None,
-                name=name, device=device)
->>>>>>> 2ca20d61
 
         KernelComputation.__init__(self, ctx=ctx, out_kernels=[], in_kernels=kernels,
             strength_usage=strength_usage, value_dtypes=None,
-            name=name, options=options, device=device)
+            name=name, device=device)
 
         self.expansion = expansion
         self.dim = expansion.dim
@@ -95,13 +89,7 @@
         sac = SymbolicAssignmentCollection()
 
         coeff_names = []
-<<<<<<< HEAD
-        code_transformers = [self.expansion.get_code_transformer()]
         for knl_idx, kernel in enumerate(self.in_kernels):
-            code_transformers.append(kernel.get_code_transformer())
-=======
-        for knl_idx, kernel in enumerate(self.kernels):
->>>>>>> 2ca20d61
             for i, coeff_i in enumerate(
                 self.expansion.coefficients_from_source(kernel, avec, None, rscale,
                      sac)
@@ -112,7 +100,7 @@
         sac.run_global_cse()
 
         code_transformers = [self.expansion.get_code_transformer()] \
-            + [kernel.get_code_transformer() for kernel in self.kernels]
+            + [kernel.get_code_transformer() for kernel in self.in_kernels]
 
         from sumpy.codegen import to_loopy_insns
         return to_loopy_insns(
@@ -129,17 +117,9 @@
 
     def get_result_expr(self, icoeff):
         isrc = pymbolic.var("isrc")
-<<<<<<< HEAD
-        for i in range(len(self.in_kernels)):
-            strength_num = self.strength_usage[i]
-            expr += pymbolic.var(f"coeff{icoeff}_{i}") * \
-                        pymbolic.var("strengths")[strength_num, isrc]
-        return expr
-=======
         return sum(pymbolic.var(f"coeff{icoeff}_{i}")
                     * pymbolic.var("strengths")[self.strength_usage[i], isrc]
                 for i in range(len(self.kernels)))
->>>>>>> 2ca20d61
 
 # }}}
 
@@ -191,11 +171,7 @@
                     lp.ValueArg("nboxes,aligned_nboxes,tgt_base_ibox", np.int32),
                     lp.ValueArg("nsources", np.int32),
                     "..."
-<<<<<<< HEAD
-                ] + gather_loopy_source_arguments(self.in_kernels + [self.expansion]),
-=======
-                ] + gather_loopy_source_arguments(self.kernels + (self.expansion,)),
->>>>>>> 2ca20d61
+                ] + gather_loopy_source_arguments(self.in_kernels + (self.expansion,)),
                 name=self.name,
                 assumptions="nsrc_boxes>=1",
                 silenced_warnings="write_race(write_expn*)",
@@ -265,11 +241,7 @@
                         np.int32),
                     lp.ValueArg("nsources", np.int32),
                     "..."
-<<<<<<< HEAD
-                ] + gather_loopy_source_arguments(self.in_kernels + [self.expansion]))
-=======
-                ] + gather_loopy_source_arguments(self.kernels + (self.expansion,)))
->>>>>>> 2ca20d61
+                ] + gather_loopy_source_arguments(self.in_kernels + (self.expansion,)))
 
         loopy_knl = lp.make_kernel(
                 [
