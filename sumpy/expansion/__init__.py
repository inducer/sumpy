--- conflicted
+++ resolved
@@ -20,23 +20,12 @@
 THE SOFTWARE.
 """
 
-<<<<<<< HEAD
 import logging
 from pytools import memoize_method
 import sumpy.symbolic as sym
 from sumpy.tools import add_mi
 from .diff_op import make_identity_diff_op, laplacian
 from typing import List, Tuple
-=======
-from six.moves import range
-import six
-import logging
-from pytools import memoize_method
-import sumpy.symbolic as sym
-from collections import defaultdict
-from sumpy.tools import add_mi
-from .pde_utils import make_pde_sym, laplacian
->>>>>>> 4b959057
 
 __doc__ = """
 .. autoclass:: ExpansionBase
@@ -120,30 +109,20 @@
         """
         raise NotImplementedError
 
-<<<<<<< HEAD
     def coefficients_from_source(self, kernel, avec, bvec, rscale, sac=None):
-=======
-    def coefficients_from_source(self, avec, bvec, rscale, sac):
->>>>>>> 4b959057
         """Form an expansion from a source point.
 
         :arg avec: vector from source to center.
         :arg bvec: vector from center to target. Not usually necessary,
             except for line-Taylor expansion.
-<<<<<<< HEAD
-        :arg sac: a symbolic assignment collection where temporary
-            expressions are stored.
-=======
         :arg sac: A SymbolicAssignmentCollction used for storing
             temporary expressions.
->>>>>>> 4b959057
 
         :returns: a list of :mod:`sympy` expressions representing
             the coefficients of the expansion.
         """
         raise NotImplementedError
 
-<<<<<<< HEAD
     def coefficients_from_source_vec(self, kernels, avec, bvec, rscale, weights,
             sac=None):
         """Form an expansion with a linear combination of kernels and weights.
@@ -165,9 +144,6 @@
         return result
 
     def evaluate(self, kernel, coeffs, bvec, rscale, sac=None):
-=======
-    def evaluate(self, coeffs, bvec, rscale, sac):
->>>>>>> 4b959057
         """
         :arg sac: A SymbolicAssignmentCollction used for storing
             temporary expressions.
@@ -180,11 +156,7 @@
         raise NotImplementedError
 
     def translate_from(self, src_expansion, src_coeff_exprs, src_rscale,
-<<<<<<< HEAD
             dvec, tgt_rscale, sac=None):
-=======
-            dvec, tgt_rscale, sac):
->>>>>>> 4b959057
         raise NotImplementedError
 
     def update_persistent_hash(self, key_hash, key_builder):
@@ -203,7 +175,6 @@
     def __ne__(self, other):
         return not self.__eq__(other)
 
-<<<<<<< HEAD
     def copy(self, **kwargs):
         new_kwargs = {
                 name: getattr(self, name)
@@ -218,26 +189,12 @@
 
         return type(self)(**new_kwargs)
 
-=======
-    def get_kernel_derivative_taker(self, dvec, rscale, sac):
-        """Return a MiDerivativeTaker instance that supports taking
-        derivatives of the kernel with respect to dvec
-        """
-        from sumpy.tools import MiDerivativeTaker
-        return MiDerivativeTaker(self.kernel.get_expression(dvec), dvec, rscale,
-                sac)
->>>>>>> 4b959057
-
 # }}}
 
 
 # {{{ expansion terms wrangler
 
-<<<<<<< HEAD
 class ExpansionTermsWrangler:
-=======
-class ExpansionTermsWrangler(object):
->>>>>>> 4b959057
 
     init_arg_names = ("order", "dim", "max_mi")
 
@@ -250,15 +207,11 @@
         raise NotImplementedError
 
     def get_full_kernel_derivatives_from_stored(self, stored_kernel_derivatives,
-            rscale, sac=None):
+            rscale):
         raise NotImplementedError
 
     def get_stored_mpole_coefficients_from_full(self, full_mpole_coefficients,
-<<<<<<< HEAD
-            rscale, sac=None):
-=======
             rscale):
->>>>>>> 4b959057
         raise NotImplementedError
 
     @memoize_method
@@ -271,7 +224,6 @@
                 as gnitstam)
 
         res = sorted(gnitstam(self.order, self.dim), key=sum)
-<<<<<<< HEAD
 
         if self.max_mi is None:
             return res
@@ -366,84 +318,13 @@
         return res
 
 
-=======
-
-        def filter_tuple(tup):
-            if self.max_mi is None:
-                return True
-            for a, b in zip(tup, self.max_mi):
-                if a > b:
-                    return False
-            return True
-
-        res = list(filter(filter_tuple, res))
-        return res
-
-    def copy(self, **kwargs):
-        new_kwargs = dict(
-                (name, getattr(self, name))
-                for name in self.init_arg_names)
-
-        for name in self.init_arg_names:
-            new_kwargs[name] = kwargs.pop(name, getattr(self, name))
-
-        if kwargs:
-            raise TypeError("unexpected keyword arguments '%s'"
-                % ", ".join(kwargs))
-
-        return type(self)(**new_kwargs)
-
-    @memoize_method
-    def _get_coeff_identifier_split(self):
-        """
-        This splits the coefficients into a O(p) number of disjoint sets
-        so that for each set, all the identifiers have the form,
-        (m_1, m_2, ..., m_{j-1}, c, m_{j+1}, ... , m_d)
-        where c is a constant.
-
-        If this is an instance of LinearPDEBasedExpansionTermsWrangler,
-        then the number of sets will be O(1).
-
-        Returns a List[Tuple[j, List[identifiers]]]
-        """
-        res = []
-        mis = self.get_full_coefficient_identifiers()
-        coeff_ident_enumerate_dict = dict((tuple(mi), i) for
-            (i, mi) in enumerate(mis))
-
-        max_mi = None
-        if isinstance(self, LinearPDEBasedExpansionTermsWrangler):
-            pde_dict = self.get_pde().eq
-            for ident in pde_dict.keys():
-                if ident not in coeff_ident_enumerate_dict:
-                    break
-            else:
-                max_mi_idx = max(coeff_ident_enumerate_dict[ident] for
-                                 ident in pde_dict.keys())
-                max_mi = mis[max_mi_idx]
-
-        if max_mi is None:
-            max_mi = [max(mi[d] for mi in mis) for d in range(self.dim)]
-
-        seen_mis = set()
-        for d in range(self.dim):
-            filtered_mis = [mi for mi in mis if mi[d] < max_mi[d]]
-            for i in range(max_mi[d]):
-                new_mis = [mi for mi in filtered_mis if mi[d] == i
-                             and mi not in seen_mis]
-                seen_mis.update(new_mis)
-                res.append((d, new_mis))
-        return res
-
-
->>>>>>> 4b959057
 class FullExpansionTermsWrangler(ExpansionTermsWrangler):
 
     get_coefficient_identifiers = (
             ExpansionTermsWrangler.get_full_coefficient_identifiers)
 
     def get_full_kernel_derivatives_from_stored(self, stored_kernel_derivatives,
-            rscale, sac=None):
+            rscale):
         return stored_kernel_derivatives
 
     get_stored_mpole_coefficients_from_full = (
@@ -525,45 +406,10 @@
 # }}}
 
 
-<<<<<<< HEAD
 class LinearPDEBasedExpansionTermsWrangler(ExpansionTermsWrangler):
     """
     .. automethod:: __init__
     .. automethod:: get_pde_as_diff_op
-=======
-def _fast_spmv(reconstruct_matrix, vec, transpose=False):
-    if not transpose:
-        res = [0] * len(reconstruct_matrix)
-        stored_idx = 0
-        for row, deps in enumerate(reconstruct_matrix):
-            if len(deps) == 0:
-                res[row] = vec[stored_idx]
-                stored_idx += 1
-            else:
-                for k, v in deps:
-                    res[row] += res[k] * v
-            res[row] = sym.UnevaluatedExpr(res[row])
-        return res
-    else:
-        res = []
-        expr_all = list(vec)
-        for row, deps in reversed(list(enumerate(reconstruct_matrix))):
-            if len(deps) == 0:
-                res.append(expr_all[row])
-                continue
-            new_sym = sym.UnevaluatedExpr(expr_all[row])
-            for k, v in deps:
-                expr_all[k] += new_sym * v
-        res.reverse()
-        return res
-
-
-class LinearPDEBasedExpansionTermsWrangler(ExpansionTermsWrangler):
-    """
-    .. automethod:: __init__
-    .. automethod:: get_pde
-    .. automethod:: get_reduced_coeffs
->>>>>>> 4b959057
     """
 
     init_arg_names = ("order", "dim", "max_mi")
@@ -573,18 +419,13 @@
         :param order: order of the expansion
         :param dim: number of dimensions
         """
-<<<<<<< HEAD
         super().__init__(order, dim,
-=======
-        super(LinearPDEBasedExpansionTermsWrangler, self).__init__(order, dim,
->>>>>>> 4b959057
                 max_mi)
 
     def get_coefficient_identifiers(self):
         return self.stored_identifiers
 
     def get_full_kernel_derivatives_from_stored(self, stored_kernel_derivatives,
-<<<<<<< HEAD
             rscale, sac=None):
 
         from sumpy.tools import add_to_sac
@@ -603,33 +444,6 @@
     @property
     def stored_identifiers(self):
         stored_identifiers, _ = self.get_stored_ids_and_unscaled_projection_matrix()
-=======
-            rscale):
-        coeff_matrix, reconstruct_matrix, use_reconstruct = \
-            self.get_coefficient_matrix(rscale)
-        if not use_reconstruct:
-            return _spmv(coeff_matrix, stored_kernel_derivatives,
-                     sparse_vectors=False)
-        return _fast_spmv(reconstruct_matrix, stored_kernel_derivatives)
-
-    def get_stored_mpole_coefficients_from_full(self, full_mpole_coefficients,
-            rscale):
-        # = M^T x, where M = coeff matrix
-        coeff_matrix, reconstruct_matrix, use_reconstruct = \
-            self.get_coefficient_matrix(rscale)
-        if not use_reconstruct:
-            result = [0] * len(self.stored_identifiers)
-            for row, coeff in enumerate(full_mpole_coefficients):
-                for col, val in coeff_matrix[row]:
-                    result[col] += coeff * val
-            return result
-        return _fast_spmv(reconstruct_matrix, full_mpole_coefficients,
-                transpose=True)
-
-    @property
-    def stored_identifiers(self):
-        stored_identifiers, coeff_matrix, _ = self.get_stored_ids_and_coeff_mat()
->>>>>>> 4b959057
         return stored_identifiers
 
     def get_pde_as_diff_op(self):
@@ -638,11 +452,7 @@
         object `L` where `L(u) = 0` is the PDE.
         """
 
-<<<<<<< HEAD
         raise NotImplementedError
-=======
-        For example, for the PDE::
->>>>>>> 4b959057
 
     @memoize_method
     def get_stored_ids_and_unscaled_projection_matrix(self):
@@ -682,7 +492,6 @@
             """
             return any(mi[d] < max_mi[d] for d in range(self.dim))
 
-<<<<<<< HEAD
         stored_identifiers = []
 
         from_input_coeffs_by_row = []
@@ -750,147 +559,10 @@
 
             c^{\text{local}}_{\text{full}} = M^T c^{\text{local}}_{\text{stored}}.\\
             c^{\text{mpole}}_{\text{stored}} = M c^{\text{mpole}}_{\text{full}}.
-=======
-        the coefficient matrix features the following entries::
-
-                ... u_xx u_yy ... <= cols = only stored derivatives
-                ==================
-             ...| ...  ...  ... ...
-                |
-            u_zz| ...  -1   -1  ...
-
-            ^ rows = one for every derivative
-        """
-        stored_identifiers, coeff_matrix, reconstruct_matrix = \
-            self.get_stored_ids_and_coeff_mat()
-
-        full_coeffs = self.get_full_coefficient_identifiers()
-        matrix_rows = []
-        count_nonzero_coeff = -len(stored_identifiers)
-        for irow, row in six.iteritems(coeff_matrix):
-            # For eg: (u_xxx / rscale**3) = (u_yy / rscale**2) * coeff1 +
-            #                               (u_xx / rscale**2) * coeff2
-            # is converted to u_xxx = u_yy * (rscale * coeff1) +
-            #                         u_xx * (rscale * coeff2)
-            row_rscale = sum(full_coeffs[irow])
-            matrix_row = []
-            for icol, coeff in row:
-                diff = row_rscale - sum(stored_identifiers[icol])
-                mult = rscale**diff
-                matrix_row.append((icol, coeff * mult))
-            count_nonzero_coeff += len(row)
-            matrix_rows.append((irow, matrix_row))
-
-        if reconstruct_matrix is None:
-            return defaultdict(list, matrix_rows), None, False
-
-        reconstruct_matrix_with_rscale = []
-        count_nonzero_reconstruct = 0
-        for row, deps in enumerate(reconstruct_matrix):
-            # For eg: (u_xxx / rscale**3) = (u_yy / rscale**2) * coeff1 +
-            #                               (u_xx / rscale**2) * coeff2
-            # is converted to u_xxx = u_yy * (rscale * coeff1) +
-            #                         u_xx * (rscale * coeff2)
-            row_rscale = sum(full_coeffs[row])
-            matrix_row = []
-            deps_with_rscale = []
-            for k, coeff in deps:
-                diff = row_rscale - sum(full_coeffs[k])
-                mult = rscale**diff
-                deps_with_rscale.append((k, coeff * mult))
-            count_nonzero_reconstruct += len(deps)
-            reconstruct_matrix_with_rscale.append(deps_with_rscale)
-
-        use_reconstruct = count_nonzero_reconstruct < count_nonzero_coeff
-
-        return defaultdict(list, matrix_rows), reconstruct_matrix_with_rscale, \
-            use_reconstruct
-
-    @memoize_method
-    def get_stored_ids_and_coeff_mat(self):
-        from six import iteritems
-
-        from pytools import ProcessLogger
-        plog = ProcessLogger(logger, "compute PDE for Taylor coefficients")
-
-        mis = self.get_full_coefficient_identifiers()
-        coeff_ident_enumerate_dict = dict((tuple(mi), i) for
-                                            (i, mi) in enumerate(mis))
-
-        pde_dict = self.get_pde().eq
-        for ident in pde_dict.keys():
-            if ident not in coeff_ident_enumerate_dict:
-                coeff_matrix = defaultdict(list)
-                reconstruct_matrix = []
-                for i in range(len(mis)):
-                    coeff_matrix[i] = [(i, 1)]
-                    reconstruct_matrix.append([])
-                return mis, coeff_matrix, reconstruct_matrix
-
-        max_mi_idx = max(coeff_ident_enumerate_dict[ident] for
-                         ident in pde_dict.keys())
-        max_mi = mis[max_mi_idx]
-        max_mi_coeff = pde_dict[max_mi]
-        max_mi_mult = -1/sym.sympify(max_mi_coeff)
-
-        def is_stored(mi):
-            """
-            A multi_index mi is not stored if mi >= max_mi
-            """
-            return any(mi[d] < max_mi[d] for d in range(self.dim))
-
-        stored_identifiers = [mi for mi in mis if is_stored(mi)]
-        stored_ident_enumerate_dict = dict((tuple(mi), i) for
-                                            (i, mi) in enumerate(stored_identifiers))
-
-        coeff_matrix_dict = defaultdict(lambda: defaultdict(lambda: 0))
-        reconstruct_matrix = []
-        for i, mi in enumerate(mis):
-            reconstruct_matrix.append([])
-            if is_stored(mi):
-                coeff_matrix_dict[i][stored_ident_enumerate_dict[mi]] = 1
-                continue
-            diff = [mi[d] - max_mi[d] for d in range(self.dim)]
-            for other_mi, coeff in iteritems(pde_dict):
-                j = coeff_ident_enumerate_dict[add_mi(other_mi, diff)]
-                if i == j:
-                    continue
-                # PDE might not have max_mi_coeff = -1, divide by -max_mi_coeff
-                # to get a relation of the form, u_zz = - u_xx - u_yy for Laplace 3D.
-                reconstruct_matrix[i].append((j, coeff*max_mi_mult))
-                # j can be a stored or a non-stored multi-index
-                # Look at the coeff_matrix of j to get the j as a linear combination
-                # of stored coefficients.
-                for dep, other_coeff in iteritems(coeff_matrix_dict[j]):
-                    coeff_matrix_dict[i][dep] += other_coeff*coeff*max_mi_mult
-
-        # coeff_matrix is a dictionary of lists. Each key in the dictionary
-        # is a row number and the values are pairs of column number and value.
-        coeff_matrix = defaultdict(list)
-        for row, deps in iteritems(coeff_matrix_dict):
-            for col, val in iteritems(deps):
-                if val != 0:
-                    coeff_matrix[row].append((col, val))
-
-        plog.done()
-
-        print("number of Taylor coefficients was reduced from {orig} to {red}"
-                     .format(orig=len(self.get_full_coefficient_identifiers()),
-                             red=len(stored_identifiers)))
-
-        return stored_identifiers, coeff_matrix, reconstruct_matrix
-
-    def get_pde(self):
-        r"""
-        Returns a PDE. A PDE stores a dictionary of (mi, coeff)
-        where mi is the multi-index of the  derivative and coeff is the
-        coefficient
->>>>>>> 4b959057
         """
         _, projection_matrix = \
             self.get_stored_ids_and_unscaled_projection_matrix()
 
-<<<<<<< HEAD
         full_coeffs = self.get_full_coefficient_identifiers()
 
         projection_with_rscale = []
@@ -923,21 +595,6 @@
 
     def get_pde_as_diff_op(self):
         w = make_identity_diff_op(self.dim)
-=======
-        raise NotImplementedError
-
-
-class LaplaceExpansionTermsWrangler(LinearPDEBasedExpansionTermsWrangler):
-
-    init_arg_names = ("order", "dim", "max_mi")
-
-    def __init__(self, order, dim, max_mi=None):
-        super(LaplaceExpansionTermsWrangler, self).__init__(order=order, dim=dim,
-            max_mi=max_mi)
-
-    def get_pde(self):
-        w = make_pde_sym(self.dim)
->>>>>>> 4b959057
         return laplacian(w)
 
 
@@ -947,19 +604,11 @@
 
     def __init__(self, order, dim, helmholtz_k_name, max_mi=None):
         self.helmholtz_k_name = helmholtz_k_name
-<<<<<<< HEAD
         super().__init__(order=order, dim=dim,
             max_mi=max_mi)
 
     def get_pde_as_diff_op(self, **kwargs):
         w = make_identity_diff_op(self.dim)
-=======
-        super(HelmholtzExpansionTermsWrangler, self).__init__(order=order, dim=dim,
-            max_mi=max_mi)
-
-    def get_pde(self, **kwargs):
-        w = make_pde_sym(self.dim)
->>>>>>> 4b959057
         k = sym.Symbol(self.helmholtz_k_name)
         return (laplacian(w) + k**2 * w)
 
@@ -969,21 +618,13 @@
     init_arg_names = ("order", "dim", "max_mi")
 
     def __init__(self, order, dim, max_mi=None):
-<<<<<<< HEAD
         super().__init__(order=order, dim=dim,
             max_mi=max_mi)
 
     def get_pde_as_diff_op(self, **kwargs):
         w = make_identity_diff_op(self.dim)
         return laplacian(laplacian(w))
-=======
-        super(BiharmonicExpansionTermsWrangler, self).__init__(order=order, dim=dim,
-            max_mi=max_mi)
->>>>>>> 4b959057
-
-    def get_pde(self, **kwargs):
-        w = make_pde_sym(self.dim)
-        return laplacian(laplacian(w))
+
 # }}}
 
 
@@ -1048,14 +689,11 @@
     # not user-facing, be strict about having to pass use_rscale
     def __init__(self, kernel, order, use_rscale):
         self.expansion_terms_wrangler_key = (order, kernel.dim)
-<<<<<<< HEAD
-=======
 
     def get_kernel_derivative_taker(self, dvec, rscale, sac):
         from sumpy.tools import LaplaceDerivativeTaker
         return LaplaceDerivativeTaker(self.kernel.get_expression(dvec), dvec,
                 rscale, sac)
->>>>>>> 4b959057
 
 
 class HelmholtzConformingVolumeTaylorExpansion(VolumeTaylorExpansionBase):
@@ -1068,14 +706,11 @@
         helmholtz_k_name = kernel.get_base_kernel().helmholtz_k_name
         self.expansion_terms_wrangler_key = (order, kernel.dim, helmholtz_k_name)
 
-<<<<<<< HEAD
-=======
     def get_kernel_derivative_taker(self, dvec, rscale, sac):
         from sumpy.tools import HelmholtzYukawaDerivativeTaker
         return HelmholtzYukawaDerivativeTaker(self.kernel.get_expression(dvec), dvec,
                 rscale, sac)
 
->>>>>>> 4b959057
 
 class BiharmonicConformingVolumeTaylorExpansion(VolumeTaylorExpansionBase):
 
@@ -1085,14 +720,6 @@
     # not user-facing, be strict about having to pass use_rscale
     def __init__(self, kernel, order, use_rscale):
         self.expansion_terms_wrangler_key = (order, kernel.dim)
-
-<<<<<<< HEAD
-=======
-    def get_kernel_derivative_taker(self, dvec, rscale, sac):
-        from sumpy.tools import RadialDerivativeTaker
-        return RadialDerivativeTaker(self.kernel.get_expression(dvec), dvec,
-                rscale, sac)
->>>>>>> 4b959057
 
 # }}}
 
