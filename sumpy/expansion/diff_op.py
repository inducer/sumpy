--- conflicted
+++ resolved
@@ -317,61 +317,7 @@
     if len(indices) == 1 and list(indices)[0] == vec_idx:
         return pde
 
-<<<<<<< HEAD
     return _get_all_scalar_pdes(pde)[vec_idx]
-=======
-    from pytools import ProcessLogger
-    plog = ProcessLogger(logger, "computing single PDE for multiple PDEs")
-
-    from pytools import (
-            generate_nonnegative_integer_tuples_summing_to_at_most
-            as gnitstam)
-
-    dim = pde.total_dims
-
-    # slowly increase the order of the derivatives that we take of the
-    # system of PDEs. Once we reach the order of the scalar PDE, this
-    # loop will break
-    for order in range(2, 100):
-        mis = sorted(gnitstam(order, dim), key=sum)
-
-        pde_mat = []
-        coeff_ident_enumerate_dict = dict((tuple(mi), i) for
-                                            (i, mi) in enumerate(mis))
-        offset = len(mis)
-
-        # Create a matrix of equations that are derivatives of the
-        # original system of PDEs
-        for mi in mis:
-            for pde_dict in pde.eqs:
-                eq = [0]*(len(mis)*(max(indices)+1))
-                for ident, coeff in pde_dict.items():
-                    c = tuple(add_mi(ident.mi, mi))
-                    if c not in coeff_ident_enumerate_dict:
-                        break
-                    idx = offset*ident.vec_idx + coeff_ident_enumerate_dict[c]
-                    eq[idx] = coeff
-                else:
-                    pde_mat.append(eq)
-
-        if len(pde_mat) == 0:
-            continue
-
-        # Get the nullspace of the matrix and get the rows related to this
-        # vec_idx
-        n = nullspace(pde_mat)[offset*vec_idx:offset*(vec_idx+1), :]
-        indep_row = find_linear_relationship(n)
-        if len(indep_row) > 0:
-            pde_dict = {}
-            mult = indep_row[max(indep_row.keys())]
-            for k, v in indep_row.items():
-                pde_dict[DerivativeIdentifier(mis[k], 0)] = v / mult
-            plog.done()
-            return LinearPDESystemOperator(pde.dim, pmap(pde_dict))
-
-    plog.done()
-    raise AssertionError
->>>>>>> 00e3309b
 
 
 def laplacian(diff_op):
