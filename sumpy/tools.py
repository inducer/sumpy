__copyright__ = """
Copyright (C) 2012 Andreas Kloeckner
Copyright (C) 2018 Alexandru Fikl
"""

__license__ = """
Permission is hereby granted, free of charge, to any person obtaining a copy
of this software and associated documentation files (the "Software"), to deal
in the Software without restriction, including without limitation the rights
to use, copy, modify, merge, publish, distribute, sublicense, and/or sell
copies of the Software, and to permit persons to whom the Software is
furnished to do so, subject to the following conditions:

The above copyright notice and this permission notice shall be included in
all copies or substantial portions of the Software.

THE SOFTWARE IS PROVIDED "AS IS", WITHOUT WARRANTY OF ANY KIND, EXPRESS OR
IMPLIED, INCLUDING BUT NOT LIMITED TO THE WARRANTIES OF MERCHANTABILITY,
FITNESS FOR A PARTICULAR PURPOSE AND NONINFRINGEMENT. IN NO EVENT SHALL THE
AUTHORS OR COPYRIGHT HOLDERS BE LIABLE FOR ANY CLAIM, DAMAGES OR OTHER
LIABILITY, WHETHER IN AN ACTION OF CONTRACT, TORT OR OTHERWISE, ARISING FROM,
OUT OF OR IN CONNECTION WITH THE SOFTWARE OR THE USE OR OTHER DEALINGS IN
THE SOFTWARE.
"""

__doc__ = """

 Misc tools
 ==========

 .. autoclass:: ExprDerivativeTaker
 .. autoclass:: LaplaceDerivativeTaker
 .. autoclass:: RadialDerivativeTaker
 .. autoclass:: HelmholtzDerivativeTaker
 .. autoclass:: DifferentiatedExprDerivativeTaker
"""

from pytools import memoize_method
from pytools.tag import Tag, tag_dataclass
from pymbolic.mapper import WalkMapper

import numpy as np
import sumpy.symbolic as sym

import loopy as lp

import logging
logger = logging.getLogger(__name__)


# {{{ multi_index helpers

def add_mi(mi1, mi2):
    return tuple(mi1i+mi2i for mi1i, mi2i in zip(mi1, mi2))


def mi_factorial(mi):
    from pytools import factorial
    result = 1
    for mi_i in mi:
        result *= factorial(mi_i)
    return result


def mi_increment_axis(mi, axis, increment):
    new_mi = list(mi)
    new_mi[axis] += increment
    return tuple(new_mi)


def mi_set_axis(mi, axis, value):
    new_mi = list(mi)
    new_mi[axis] = value
    return tuple(new_mi)


def mi_power(vector, mi, evaluate=True):
    result = 1
    for mi_i, vec_i in zip(mi, vector):
        if mi_i == 1:
            result *= vec_i
        elif evaluate:
            result *= vec_i**mi_i
        else:
            result *= sym.unevaluated_pow(vec_i, mi_i)
    return result


def add_to_sac(sac, expr):
    if sac is None:
        return expr

    if expr.is_Number or expr.is_Symbol:
        return expr

    name = sac.assign_temp("temp", expr)
    return sym.Symbol(name)


class ExprDerivativeTaker(object):
    """Facilitates the efficient computation of (potentially) high-order
    derivatives of a given :mod:`sympy` expression *expr* while attempting
    to maximize the number of common subexpressions generated.

    This class defines the interface and realizes a baseline implementation.
    More specialized implementations may offer better efficiency for special
    cases.

    .. automethod:: diff
    """

    def __init__(self, expr, var_list, rscale=1, sac=None):
        r"""
        A class to take scaled derivatives of the symbolic expression
        expr w.r.t. variables var_list and the scaling parameter rscale.

        Consider a Taylor multipole expansion:

        .. math::

            f (x - y) = \sum_{i = 0}^{\infty} (\partial_y^i f) (x - y) \big|_{y = c}
           \frac{(y - c)^i}{i!} .

        Now suppose we would like to use a scaled version :math:`g` of the
        kernel :math:`f`:

        .. math::

            \begin{eqnarray*}
              f (x) & = & g (x / \alpha),\\
              f^{(i)} (x) & = & \frac{1}{\alpha^i} g^{(i)} (x / \alpha) .
            \end{eqnarray*}

        where :math:`\alpha` is chosen to be on a length scale similar to
        :math:`x` (for example by choosing :math:`\alpha` proporitional to the
        size of the box for which the expansion is intended) so that :math:`x /
        \alpha` is roughly of unit magnitude, to avoid arithmetic issues with
        small arguments. This yields

        .. math::

            f (x - y) = \sum_{i = 0}^{\infty} (\partial_y^i g)
            \left( \frac{x - y}{\alpha} \right) \Bigg|_{y = c}
            \cdot
            \frac{(y - c)^i}{\alpha^i \cdot i!}.

        Observe that the :math:`(y - c)` term is now scaled to unit magnitude,
        as is the argument of :math:`g`.

        With :math:`\xi = x / \alpha`, we find

        .. math::

            \begin{eqnarray*}
              g (\xi) & = & f (\alpha \xi),\\
              g^{(i)} (\xi) & = & \alpha^i f^{(i)} (\alpha \xi) .
            \end{eqnarray*}

        Generically for all kernels, :math:`f^{(i)} (\alpha \xi)` is computable
        by taking a sufficient number of symbolic derivatives of :math:`f` and
        providing :math:`\alpha \xi = x` as the argument.

        Now, for some kernels, like :math:`f (x) = C \log x`, the powers of
        :math:`\alpha^i` from the chain rule cancel with the ones from the
        argument substituted into the kernel derivatives:

        .. math::

            g^{(i)} (\xi) = \alpha^i f^{(i)} (\alpha \xi) = C' \cdot \alpha^i \cdot
            \frac{1}{(\alpha x)^i} \quad (i > 0),

        making them what you might call *scale-invariant*.

        This derivative taker returns :math:`g^{(i)}(\xi) = \alpha^i f^{(i)}`
        given :math:`f^{(0)}` as *expr* and :math:`\alpha` as :attr:`rscale`.
        """

        assert isinstance(expr, sym.Basic)
        self.var_list = var_list
        zero_mi = (0,) * len(var_list)
        self.cache_by_mi = {zero_mi: expr}
        self.rscale = rscale
        self.sac = sac
        self.dim = len(self.var_list)
        self.orig_expr = expr

    def mi_dist(self, a, b):
        return np.array(a, dtype=int) - np.array(b, dtype=int)

    def diff(self, mi):
        """Take the derivative of the expression represented by
        :class:`ExprDerivativeTaker`.

        :param mi: multi-index representing the derivative
        """
        try:
            return self.cache_by_mi[mi]
        except KeyError:
            pass

        current_mi = self.get_closest_cached_mi(mi)
        expr = self.cache_by_mi[current_mi]

        for next_deriv, next_mi in self.get_derivative_taking_sequence(
                current_mi, mi):
            expr = expr.diff(next_deriv) * self.rscale
            self.cache_by_mi[next_mi] = expr

        return expr

    def get_derivative_taking_sequence(self, start_mi, end_mi):
        current_mi = np.array(start_mi, dtype=int)
        for idx, (mi_i, vec_i) in enumerate(
                zip(self.mi_dist(end_mi, start_mi), self.var_list)):
            for _ in range(1, 1 + mi_i):
                current_mi[idx] += 1
                yield vec_i, tuple(current_mi)

    def get_closest_cached_mi(self, mi):
        return min((other_mi
                for other_mi in self.cache_by_mi.keys()
                if (np.array(mi) >= np.array(other_mi)).all()),
            key=lambda other_mi: sum(self.mi_dist(mi, other_mi)))


class LaplaceDerivativeTaker(ExprDerivativeTaker):
    """Specialized derivative taker for Laplace potential.
    """

    def __init__(self, expr, var_list, rscale=1, sac=None):
        super(LaplaceDerivativeTaker, self).__init__(expr, var_list, rscale, sac)
        self.scaled_var_list = [add_to_sac(self.sac, v/rscale) for v in var_list]
        self.scaled_r = add_to_sac(self.sac,
                sym.sqrt(sum(v**2 for v in self.scaled_var_list)))

    def diff(self, mi):
        """
        Implements the algorithm described in [Fernando2021] to take cartesian
        derivatives of Laplace potential using recurrences. Cost of each derivative
        is amortized constant.

        .. [Fernando2021]: Fernando, I., Klöckner, A., 2021. Automatic Synthesis of
                           Low Complexity Translation Operators for the Fast
                           Multipole Method. In preparation.
        """
        # Return zero for negative values. Makes the algorithm readable.
        if min(mi) < 0:
            return 0
        try:
            return self.cache_by_mi[mi]
        except KeyError:
            pass

        dim = self.dim
        if max(mi) == 1:
            return ExprDerivativeTaker.diff(self, mi)
        d = -1
        for i in range(dim):
            if mi[i] >= 2:
                d = i
                break
        assert d >= 0
        expr = 0
        for i in range(dim):
            mi_minus_one = list(mi)
            mi_minus_one[i] -= 1
            mi_minus_one = tuple(mi_minus_one)
            mi_minus_two = list(mi)
            mi_minus_two[i] -= 2
            mi_minus_two = tuple(mi_minus_two)
            x = self.scaled_var_list[i]
            n = mi[i]
            if i == d:
                if dim == 3:
                    expr -= (2*n - 1) * x * self.diff(mi_minus_one)
                    expr -= (n - 1)**2 * self.diff(mi_minus_two)
                else:
                    expr -= 2 * x * (n - 1) * self.diff(mi_minus_one)
                    expr -= (n - 1) * (n - 2) * self.diff(mi_minus_two)
                    if n == 2 and sum(mi) == 2:
                        expr += 1
            else:
                expr -= 2 * n * x * self.diff(mi_minus_one)
                expr -= n * (n - 1) * self.diff(mi_minus_two)
        expr /= self.scaled_r**2
        expr = add_to_sac(self.sac, expr)
        self.cache_by_mi[mi] = expr
        return expr


class RadialDerivativeTaker(ExprDerivativeTaker):
    """Specialized derivative taker for radial expressions.
    """

    def __init__(self, expr, var_list, rscale=1, sac=None):
        """
        Takes the derivatives of a radial function.
        """
        import sumpy.symbolic as sym
        super(RadialDerivativeTaker, self).__init__(expr, var_list, rscale, sac)
        empty_mi = (0,) * len(var_list)
        self.cache_by_mi_q = {(empty_mi, 0): expr}
        self.r = sym.sqrt(sum(v**2 for v in var_list))
        rsym = sym.Symbol("_r")
        r_expr = expr.xreplace({self.r**2: rsym**2})
        self.is_radial = not any(r_expr.has(v) for v in var_list)
        self.var_list_multiplied = [add_to_sac(sac, v * rscale) for v in var_list]

    def diff(self, mi, q=0):
        """
        Implements the algorithm described in [Tausch2003] to take cartesian
        derivatives of radial functions using recurrences. Cost of each derivative
        is amortized linear in the degree.

        .. [Tausch2003]: Tausch, J., 2003. The fast multipole method for arbitrary
                         Green's functions.
                         Contemporary Mathematics, 329, pp.307-314.
        """
        if not self.is_radial:
            assert q == 0
            return ExprDerivativeTaker.diff(self, mi)

        try:
            return self.cache_by_mi_q[(mi, q)]
        except KeyError:
            pass

        for i in range(self.dim):
            if mi[i] == 1:
                mi_minus_one = list(mi)
                mi_minus_one[i] = 0
                mi_minus_one = tuple(mi_minus_one)
                expr = self.var_list_multiplied[i] * self.diff(mi_minus_one, q=q+1)
                self.cache_by_mi_q[(mi, q)] = expr
                return expr

        for i in range(self.dim):
            if mi[i] >= 2:
                mi_minus_one = list(mi)
                mi_minus_one[i] -= 1
                mi_minus_one = tuple(mi_minus_one)
                mi_minus_two = list(mi)
                mi_minus_two[i] -= 2
                mi_minus_two = tuple(mi_minus_two)
                expr = (mi[i]-1)*self.diff(mi_minus_two, q=q+1) * self.rscale ** 2
                expr += self.var_list_multiplied[i] * self.diff(mi_minus_one, q=q+1)
                expr = add_to_sac(self.sac, expr)
                self.cache_by_mi_q[(mi, q)] = expr
                return expr

        assert mi == (0,)*self.dim
        assert q > 0

        prev_expr = self.diff(mi, q=q-1)
        # Need to get expr.diff(r)/r, but we can only do expr.diff(x)
        # Use expr.diff(x) = expr.diff(r) * x / r
        expr = prev_expr.diff(self.var_list[0])/self.var_list[0]
        # We need to distribute the division above
        expr = expr.expand(deep=False)
        self.cache_by_mi_q[(mi, q)] = expr
        return expr


class HelmholtzDerivativeTaker(RadialDerivativeTaker):
    """Specialized derivative taker for Helmholtz potential.
    """

    def diff(self, mi, q=0):
        import sumpy.symbolic as sym
        if q < 2 or mi != (0,)*self.dim:
            return RadialDerivativeTaker.diff(self, mi, q)
        try:
            return self.cache_by_mi_q[(mi, q)]
        except KeyError:
            pass

        if self.dim == 2:
            # See https://dlmf.nist.gov/10.6.E6
            # and https://dlmf.nist.gov/10.6#E1
            k = self.orig_expr.args[1] / self.r
            expr = -  2 * (q - 1) * self.diff(mi, q - 1)
            expr += - k**2 * self.diff(mi, q - 2)
            expr /= self.r**2
        else:
            # See reference [Tausch2003] in RadialDerivativeTaker.diff
            k = (self.orig_expr * self.r).args[-1] / sym.I / self.r
            expr = -(2*q - 1)/self.r**2 * self.diff(mi, q - 1)
            expr += -k**2 / self.r * self.diff(mi, q - 2)
        self.cache_by_mi_q[(mi, q)] = expr
        return expr


@tag_dataclass
class DifferentiatedExprDerivativeTaker:
    """Implements the :class:`ExprDerivativeTaker` interface
    for an expression that is itself a linear combination of
    derivatives of a base expression. To take the actual derivatives,
    it makes use of an underlying derivative taker *taker*.

    .. attribute:: taker
        A :class:`ExprDerivativeTaker` for the base expression.

    .. attribute:: derivative_transformation
        A dictionary mapping a derivative multi-index to a coefficient.
        The expression represented by this derivative taker is the linear
        combination of the derivatives of the expression for the
        base expression.
    """
    taker: ExprDerivativeTaker
    derivative_transformation: dict

    def diff(self, mi, save_intermediate=lambda x: x):
        # By passing `rscale` to the derivative taker we are taking a scaled
        # version of the derivative which is `expr.diff(mi)*rscale**sum(mi)`
        # which might be implemented efficiently for kernels like Laplace.
        # One caveat is that we are taking more derivatives because of
        # :attr:`derivative_transformation` which would multiply the
        # expression by more `rscale`s than necessary. This is corrected by
        # dividing by `rscale`.
        max_order = max(sum(extra_mi) for extra_mi in
                self.derivative_transformation.keys())

        result = sum(
            coeff * self.taker.diff(add_mi(mi, extra_mi))
            / self.taker.rscale ** (sum(extra_mi) - max_order)
            for extra_mi, coeff in self.derivative_transformation.items())

        return result * save_intermediate(1 / self.taker.rscale ** max_order)

# }}}


# {{{ get variables

class GatherAllVariables(WalkMapper):
    def __init__(self):
        self.vars = set()

    def map_variable(self, expr):
        self.vars.add(expr)


def get_all_variables(expr):
    mapper = GatherAllVariables()
    mapper(expr)
    return mapper.vars

# }}}


def build_matrix(op, dtype=None, shape=None):
    dtype = dtype or op.dtype
    from pytools import ProgressBar
    shape = shape or op.shape
    rows, cols = shape
    pb = ProgressBar("matrix", cols)
    mat = np.zeros(shape, dtype)

    try:
        matvec_method = op.matvec
    except AttributeError:
        matvec_method = op.__call__

    for i in range(cols):
        unit_vec = np.zeros(cols, dtype=dtype)
        unit_vec[i] = 1
        mat[:, i] = matvec_method(unit_vec)
        pb.progress()

    pb.finished()

    return mat


def vector_to_device(queue, vec):
    from pytools.obj_array import obj_array_vectorize

    from pyopencl.array import to_device

    def to_dev(ary):
        return to_device(queue, ary)

    return obj_array_vectorize(to_dev, vec)


def vector_from_device(queue, vec):
    from pytools.obj_array import obj_array_vectorize

    def from_dev(ary):
        from numbers import Number
        if isinstance(ary, (np.number, Number)):
            # zero, most likely
            return ary

        return ary.get(queue=queue)

    return obj_array_vectorize(from_dev, vec)


def _merge_kernel_arguments(dictionary, arg):
    # Check for strict equality until there's a usecase
    if dictionary.setdefault(arg.name, arg) != arg:
        msg = "Merging two different kernel arguments {} and {} with the same name"
        raise ValueError(msg.format(arg.loopy_arg, dictionary[arg].loopy_arg))


def gather_arguments(kernel_likes):
    result = {}
    for knl in kernel_likes:
        for arg in knl.get_args():
            _merge_kernel_arguments(result, arg)

    return sorted(result.values(), key=lambda arg: arg.name)


def gather_source_arguments(kernel_likes):
    result = {}
    for knl in kernel_likes:
        for arg in knl.get_args() + knl.get_source_args():
            _merge_kernel_arguments(result, arg)

    return sorted(result.values(), key=lambda arg: arg.name)


def gather_loopy_arguments(kernel_likes):
    return [arg.loopy_arg for arg in gather_arguments(kernel_likes)]


def gather_loopy_source_arguments(kernel_likes):
    return [arg.loopy_arg for arg in gather_source_arguments(kernel_likes)]


# {{{  KernelComputation

@tag_dataclass
class ScalingAssignmentTag(Tag):
    pass


class KernelComputation:
    """Common input processing for kernel computations."""

    def __init__(self, ctx, target_kernels, source_kernels, strength_usage,
            value_dtypes, name, device=None):
        """
        :arg kernels: list of :class:`sumpy.kernel.Kernel` instances
            :class:`sumpy.kernel.TargetDerivative` wrappers should be
            the outermost kernel wrappers, if present.
        :arg strength_usage: A list of integers indicating which expression
            uses which density. This implicitly specifies the
            number of density arrays that need to be passed.
            Default: all kernels use the same density.
        """

        # {{{ process value_dtypes

        if value_dtypes is None:
            value_dtypes = []
            for knl in target_kernels:
                if knl.is_complex_valued:
                    value_dtypes.append(np.complex128)
                else:
                    value_dtypes.append(np.float64)

        if not isinstance(value_dtypes, (list, tuple)):
            value_dtypes = [np.dtype(value_dtypes)] * len(target_kernels)
        value_dtypes = [np.dtype(vd) for vd in value_dtypes]

        # }}}

        # {{{ process strength_usage

        if strength_usage is None:
            strength_usage = list(range(len(source_kernels)))

        if len(source_kernels) != len(strength_usage):
            raise ValueError("exprs and strength_usage must have the same length")
        strength_count = max(strength_usage)+1

        # }}}

        if device is None:
            device = ctx.devices[0]

        self.context = ctx
        self.device = device

        self.source_kernels = tuple(source_kernels)
        self.target_kernels = tuple(target_kernels)
        self.value_dtypes = value_dtypes
        self.strength_usage = strength_usage
        self.strength_count = strength_count

        self.name = name or self.default_name

    def get_kernel_scaling_assignments(self):
        from sumpy.symbolic import SympyToPymbolicMapper
        sympy_conv = SympyToPymbolicMapper()

        import loopy as lp
        return [
                lp.Assignment(id=None,
                    assignee="knl_%d_scaling" % i,
                    expression=sympy_conv(kernel.get_global_scaling_const()),
                    temp_var_type=lp.Optional(dtype),
                    tags=frozenset([ScalingAssignmentTag()]))
                for i, (kernel, dtype) in enumerate(
                    zip(self.target_kernels, self.value_dtypes))]

# }}}


# {{{ OrderedSet

# Source: https://code.activestate.com/recipes/576694-orderedset/
# Author: Raymond Hettinger
# License: MIT

try:
    from collections.abc import MutableSet
except ImportError:
    from collections import MutableSet


class OrderedSet(MutableSet):

    def __init__(self, iterable=None):
        self.end = end = []
        end += [None, end, end]         # sentinel node for doubly linked list
        self.map = {}                   # key --> [key, prev, next]
        if iterable is not None:
            self |= iterable

    def __len__(self):
        return len(self.map)

    def __contains__(self, key):
        return key in self.map

    def add(self, key):
        if key not in self.map:
            end = self.end
            curr = end[1]
            curr[2] = end[1] = self.map[key] = [key, curr, end]

    def discard(self, key):
        if key in self.map:
            key, prev, next = self.map.pop(key)
            prev[2] = next
            next[1] = prev

    def __iter__(self):
        end = self.end
        curr = end[2]
        while curr is not end:
            yield curr[0]
            curr = curr[2]

    def __reversed__(self):
        end = self.end
        curr = end[1]
        while curr is not end:
            yield curr[0]
            curr = curr[1]

    def pop(self, last=True):
        if not self:
            raise KeyError("set is empty")
        key = self.end[1][0] if last else self.end[2][0]
        self.discard(key)
        return key

    def __repr__(self):
        if not self:
            return f"{self.__class__.__name__}()"
        return "{}({!r})".format(self.__class__.__name__, list(self))

    def __eq__(self, other):
        if isinstance(other, OrderedSet):
            return len(self) == len(other) and list(self) == list(other)
        return set(self) == set(other)

# }}}


class KernelCacheWrapper:
    @memoize_method
    def get_cached_optimized_kernel(self, **kwargs):
        from sumpy import code_cache, CACHING_ENABLED, OPT_ENABLED

        if CACHING_ENABLED:
            import loopy.version
            from sumpy.version import KERNEL_VERSION
            cache_key = (
                    self.get_cache_key()
                    + tuple(sorted(kwargs.items()))
                    + (loopy.version.DATA_MODEL_VERSION,)
                    + (KERNEL_VERSION,)
                    + (OPT_ENABLED,))

            try:
                result = code_cache[cache_key]
                logger.debug("{}: kernel cache hit [key={}]".format(
                    self.name, cache_key))
                return result
            except KeyError:
                pass

        logger.info("%s: kernel cache miss" % self.name)
        if CACHING_ENABLED:
            logger.info("{}: kernel cache miss [key={}]".format(
                self.name, cache_key))

        from pytools import MinRecursionLimit
        with MinRecursionLimit(3000):
            if OPT_ENABLED:
                knl = self.get_optimized_kernel(**kwargs)
            else:
                knl = self.get_kernel()

        if CACHING_ENABLED:
            code_cache.store_if_not_present(cache_key, knl)

        return knl

    @staticmethod
    def _allow_redundant_execution_of_knl_scaling(knl):
        from loopy.match import ObjTagged
        from sumpy.tools import ScalingAssignmentTag
        return lp.add_inames_for_unused_hw_axes(
                knl, within=ObjTagged(ScalingAssignmentTag()))


def is_obj_array_like(ary):
    return (
            isinstance(ary, (tuple, list))
            or (isinstance(ary, np.ndarray) and ary.dtype.char == "O"))


def reduced_row_echelon_form(m, atol=0):
    """Calculates a reduced row echelon form of a
    matrix `m`.

    :arg m: a 2D :class:`numpy.ndarray` or a list of lists or a sympy Matrix
    :arg atol: absolute tolerance for values to be considered zero
    :return: reduced row echelon form as a 2D :class:`numpy.ndarray`
             and a list of pivots
    """

    mat = np.array(m, dtype=object)
    index = 0
    nrows = mat.shape[0]
    ncols = mat.shape[1]
    pivot_cols = []
    for i in range(ncols):
        if index == nrows:
            break
        pivot = nrows
        for k in range(index, nrows):
            symbolic = isinstance(mat[k, i], sym.Basic) and not mat[k, i].is_number
            if (symbolic or abs(mat[k, i]) > atol) and pivot == nrows:
                pivot = k
            # If there's a pivot that's close to 1 use that as it avoids
            # having to divide.
            # When checking for a number close to 1, we shouldn't consider
            # symbolic values
            if not symbolic and abs(mat[k, i] - 1) <= atol:
                pivot = k
                break
        if pivot == nrows:
            # no nonzero pivot found, next column
            continue
        if pivot != index:
            mat[[pivot, index], :] = mat[[index, pivot], :]

        pivot_cols.append(i)
        scale = mat[index, i]
        if isinstance(scale, (int, sym.Integer)):
            scale = int(scale)

        for j in range(mat.shape[1]):
            elem = mat[index, j]
            if isinstance(scale, int) and isinstance(elem, (int, sym.Integer)):
                quo = int(elem) // scale
                if quo * scale == elem:
                    mat[index, j] = quo
                    continue
            mat[index, j] = sym.sympify(elem)/scale

        for j in range(nrows):
            if (j == index):
                continue

            scale = mat[j, i]
            if scale != 0:
                mat[j, :] = mat[j, :] - mat[index, :]*scale

        index = index + 1

    return mat, pivot_cols


def nullspace(m, atol=0):
    """Calculates the nullspace of a matrix `m`.

    :arg m: a 2D :class:`numpy.ndarray` or a list of lists or a sympy Matrix
    :arg atol: absolute tolerance for values to be considered zero
    :return: nullspace of `m` as a 2D :class:`numpy.ndarray`
    """
    mat, pivot_cols = reduced_row_echelon_form(m, atol=atol)
    pivot_cols = list(pivot_cols)
    cols = mat.shape[1]

    free_vars = [i for i in range(cols) if i not in pivot_cols]

    n = []
    for free_var in free_vars:
        vec = [0]*cols
        vec[free_var] = 1
        for piv_row, piv_col in enumerate(pivot_cols):
            for pos in pivot_cols[piv_row+1:] + [free_var]:
                if isinstance(mat[piv_row, pos], sym.Integer):
                    vec[piv_col] -= int(mat[piv_row, pos])
                else:
                    vec[piv_col] -= mat[piv_row, pos]
        n.append(vec)
    return np.array(n, dtype=object).T

<<<<<<< HEAD
=======

def find_linear_relationship(matrix):
    """
    This method does elementary row operations to figure out the first row
    which is linearly dependent on the previous rows. Partial pivoting is not done
    to find the row with the lowest degree.
    """
    ncols = matrix.shape[1]
    nrows = min(matrix.shape[0], ncols+1)
    augment = np.eye(nrows, nrows, dtype=matrix.dtype)
    mat = np.hstack((matrix[:nrows, :], augment))
    for i in range(nrows):
        for j in range(ncols):
            if mat[i, j] != 0:
                col = j
                break
        else:
            pde_dict = {}
            for col in range(ncols, ncols+nrows):
                if mat[i, col] != 0:
                    pde_dict[col-ncols] = mat[i, col]
            return pde_dict
        for j in range(i+1, nrows):
            mat[j, :] = mat[j, :]*mat[i, col] - mat[i, :]*mat[j, col]
    return {}


def matvec_toeplitz_upper_triangular(first_row, vector):
    n = len(first_row)
    assert len(vector) == n
    output = [0]*n
    for row in range(n):
        terms = tuple(first_row[col-row]*vector[col] for col in range(row, n))
        output[row] = sym.Add(*terms)
    return output

>>>>>>> 596b33c3
# vim: fdm=marker<|MERGE_RESOLUTION|>--- conflicted
+++ resolved
@@ -826,34 +826,6 @@
         n.append(vec)
     return np.array(n, dtype=object).T
 
-<<<<<<< HEAD
-=======
-
-def find_linear_relationship(matrix):
-    """
-    This method does elementary row operations to figure out the first row
-    which is linearly dependent on the previous rows. Partial pivoting is not done
-    to find the row with the lowest degree.
-    """
-    ncols = matrix.shape[1]
-    nrows = min(matrix.shape[0], ncols+1)
-    augment = np.eye(nrows, nrows, dtype=matrix.dtype)
-    mat = np.hstack((matrix[:nrows, :], augment))
-    for i in range(nrows):
-        for j in range(ncols):
-            if mat[i, j] != 0:
-                col = j
-                break
-        else:
-            pde_dict = {}
-            for col in range(ncols, ncols+nrows):
-                if mat[i, col] != 0:
-                    pde_dict[col-ncols] = mat[i, col]
-            return pde_dict
-        for j in range(i+1, nrows):
-            mat[j, :] = mat[j, :]*mat[i, col] - mat[i, :]*mat[j, col]
-    return {}
-
 
 def matvec_toeplitz_upper_triangular(first_row, vector):
     n = len(first_row)
@@ -864,5 +836,4 @@
         output[row] = sym.Add(*terms)
     return output
 
->>>>>>> 596b33c3
 # vim: fdm=marker