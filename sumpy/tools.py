--- conflicted
+++ resolved
@@ -215,33 +215,6 @@
     return mat
 
 
-<<<<<<< HEAD
-=======
-def vector_to_device(queue, vec):
-    from pyopencl.array import to_device
-    from pytools.obj_array import obj_array_vectorize
-
-    def to_dev(ary):
-        return to_device(queue, ary)
-
-    return obj_array_vectorize(to_dev, vec)
-
-
-def vector_from_device(queue, vec):
-    from pytools.obj_array import obj_array_vectorize
-
-    def from_dev(ary):
-        from numbers import Number
-        if isinstance(ary, np.number | Number):
-            # zero, most likely
-            return ary
-
-        return ary.get(queue=queue)
-
-    return obj_array_vectorize(from_dev, vec)
-
-
->>>>>>> 56f36681
 def _merge_kernel_arguments(dictionary, arg):
     # Check for strict equality until there's a usecase
     if dictionary.setdefault(arg.name, arg) != arg:
@@ -293,22 +266,12 @@
     .. automethod:: get_kernel
     """
 
-<<<<<<< HEAD
-    def __init__(self,
-            target_kernels: List["Kernel"],
-            source_kernels: List["Kernel"],
-            strength_usage: Optional[List[int]] = None,
-            value_dtypes: Optional[List["numpy.dtype[Any]"]] = None,
-            name: Optional[str] = None) -> None:
-=======
     def __init__(self, ctx: Any,
             target_kernels: list[Kernel],
             source_kernels: list[Kernel],
             strength_usage: list[int] | None = None,
             value_dtypes: list[numpy.dtype[Any]] | None = None,
-            name: str | None = None,
-            device: Any | None = None) -> None:
->>>>>>> 56f36681
+            name: str | None = None) -> None:
         """
         :arg target_kernels: list of :class:`~sumpy.kernel.Kernel` instances,
             with :class:`sumpy.kernel.DirectionalTargetDerivative` as
@@ -953,15 +916,9 @@
 
 
 def get_opencl_fft_app(
-<<<<<<< HEAD
         actx: PyOpenCLArrayContext,
-        shape: Tuple[int, ...],
-        dtype: "numpy.dtype[Any]",
-=======
-        queue: pyopencl.CommandQueue,
         shape: tuple[int, ...],
         dtype: numpy.dtype[Any],
->>>>>>> 56f36681
         inverse: bool) -> Any:
     """Setup an object for out-of-place FFT on with given shape and dtype
     on given queue.
@@ -984,15 +941,9 @@
 
 
 def run_opencl_fft(
-<<<<<<< HEAD
         actx: PyOpenCLArrayContext,
-        fft_app: Tuple[Any, FFTBackend],
-        input_vec: Any, *,
-=======
         fft_app: tuple[Any, FFTBackend],
-        queue: pyopencl.CommandQueue,
         input_vec: Any,
->>>>>>> 56f36681
         inverse: bool = False,
         wait_for: list[pyopencl.Event] | None = None
     ) -> tuple[pyopencl.Event, Any]:
