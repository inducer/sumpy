--- conflicted
+++ resolved
@@ -946,9 +946,7 @@
 
         import pyopencl as cl
 
-<<<<<<< HEAD
-        start_evt = cl.enqueue_marker(actx.queue, wait_for=wait_for[:])
-=======
+        queue = actx.queue
         if queue.device.platform.name == "NVIDIA CUDA":
             # NVIDIA OpenCL gives wrong event profile values with wait_for
             # Not passing wait_for will wait for all events queued before
@@ -960,7 +958,6 @@
             start_evt = cl.enqueue_marker(queue)
         else:
             start_evt = cl.enqueue_marker(queue, wait_for=wait_for[:])
->>>>>>> 8d19f213
 
         if app.inplace:
             raise RuntimeError("inplace fft is not supported")
@@ -978,15 +975,11 @@
         meth(app.app, int(input_vec.data.int_ptr),
             int(output_vec.data.int_ptr), int(actx.queue.int_ptr))
 
-<<<<<<< HEAD
-        end_evt = cl.enqueue_marker(actx.queue, wait_for=[start_evt])
-=======
         if queue.device.platform.name == "NVIDIA CUDA":
             end_evt = cl.enqueue_marker(queue)
         else:
             end_evt = cl.enqueue_marker(queue, wait_for=[start_evt])
 
->>>>>>> 8d19f213
         output_vec.add_event(end_evt)
 
         return (MarkerBasedProfilingEvent(end_event=end_evt, start_event=start_evt),
