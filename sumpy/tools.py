--- conflicted
+++ resolved
@@ -378,14 +378,8 @@
 
             try:
                 result = code_cache[cache_key]
-<<<<<<< HEAD
                 logger.debug("%s: kernel cache hit [key=%s]", self.name, cache_key)
-                return result
-=======
-                logger.debug("{}: kernel cache hit [key={}]".format(
-                    self.name, cache_key))
                 return result.executor(self.context)
->>>>>>> d8beb904
             except KeyError:
                 pass
 
