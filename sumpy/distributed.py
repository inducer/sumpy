--- conflicted
+++ resolved
@@ -23,17 +23,9 @@
 THE SOFTWARE.
 """
 
-<<<<<<< HEAD
 from boxtree.distributed.calculation import DistributedExpansionWranglerMixin
 
-from sumpy.fmm import SumpyExpansionWrangler
 from sumpy.array_context import PyOpenCLArrayContext
-=======
-from boxtree.distributed.calculation import DistributedExpansionWrangler
-
-import pyopencl as cl
->>>>>>> 56f36681
-
 from sumpy.fmm import SumpyExpansionWrangler
 
 
@@ -63,14 +55,8 @@
             actx, src_weight_vecs_host, src_idx_all_ranks)
 
         local_src_weight_vecs_device = [
-<<<<<<< HEAD
             actx.from_numpy(local_src_weight)
             for local_src_weight in local_src_weight_vecs_host]
-=======
-            cl.array.to_device(src_weight.queue, local_src_weight)
-            for local_src_weight, src_weight in
-            zip(local_src_weight_vecs_host, src_weight_vecs, strict=True)]
->>>>>>> 56f36681
 
         return local_src_weight_vecs_device
 
@@ -89,15 +75,9 @@
         if self.is_mpi_root:
             from pytools.obj_array import make_obj_array
             return make_obj_array([
-<<<<<<< HEAD
                 actx.from_numpy(gathered_potentials_host)
                 for gathered_potentials_host in gathered_potentials_host_vec
                 ])
-=======
-                cl.array.to_device(potentials_dev.queue, gathered_potentials_host)
-                for gathered_potentials_host, potentials_dev in
-                zip(gathered_potentials_host_vec, potentials, strict=True)])
->>>>>>> 56f36681
         else:
             return None
 
@@ -108,12 +88,7 @@
             return source_array
 
     def reorder_potentials(self, potentials):
-<<<<<<< HEAD
         if self.is_mpi_root:
-            from pytools.obj_array import obj_array_vectorize
-=======
-        if self.comm.Get_rank() == 0:
->>>>>>> 56f36681
             import numpy as np
 
             from pytools.obj_array import obj_array_vectorize
