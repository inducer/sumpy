from __future__ import annotations


__copyright__ = "Copyright (C) 2022 Hao Gao"

__license__ = """
Permission is hereby granted, free of charge, to any person obtaining a copy
of this software and associated documentation files (the "Software"), to deal
in the Software without restriction, including without limitation the rights
to use, copy, modify, merge, publish, distribute, sublicense, and/or sell
copies of the Software, and to permit persons to whom the Software is
furnished to do so, subject to the following conditions:

The above copyright notice and this permission notice shall be included in
all copies or substantial portions of the Software.

THE SOFTWARE IS PROVIDED "AS IS", WITHOUT WARRANTY OF ANY KIND, EXPRESS OR
IMPLIED, INCLUDING BUT NOT LIMITED TO THE WARRANTIES OF MERCHANTABILITY,
FITNESS FOR A PARTICULAR PURPOSE AND NONINFRINGEMENT. IN NO EVENT SHALL THE
AUTHORS OR COPYRIGHT HOLDERS BE LIABLE FOR ANY CLAIM, DAMAGES OR OTHER
LIABILITY, WHETHER IN AN ACTION OF CONTRACT, TORT OR OTHERWISE, ARISING FROM,
OUT OF OR IN CONNECTION WITH THE SOFTWARE OR THE USE OR OTHER DEALINGS IN
THE SOFTWARE.
"""

import os
import pytest
from functools import partial

import numpy as np

from arraycontext import pytest_generate_tests_for_array_contexts
from sumpy.array_context import (                                 # noqa: F401
        PytestPyOpenCLArrayContextFactory, _acf)

import logging
logger = logging.getLogger(__name__)

pytest_generate_tests = pytest_generate_tests_for_array_contexts([
    PytestPyOpenCLArrayContextFactory,
    ])

import pyopencl as cl


# Note: Do not import mpi4py.MPI object at the module level, because OpenMPI does not
# support recursive invocations.


def set_cache_dir(mpirank):
    """Make each rank use a different cache location to avoid conflict."""
    import platformdirs
    cache_dir = platformdirs.user_cache_dir("sumpy", "sumpy")

    # FIXME: should clean up this directory after running the tests
    os.environ["XDG_CACHE_HOME"] = os.path.join(cache_dir, str(mpirank))


# {{{ _test_against_single_rank

def _test_against_single_rank(
        dims, nsources, ntargets, dtype, communicate_mpoles_via_allreduce=False):
    from mpi4py import MPI

    # Get the current rank
    comm = MPI.COMM_WORLD
    mpi_rank = comm.Get_rank()
    set_cache_dir(mpi_rank)

    # Configure array context
    actx = _acf()

    def fmm_level_to_order(base_kernel, kernel_arg_set, tree, level):
        return max(level, 3)

    from boxtree.traversal import FMMTraversalBuilder
    traversal_builder = FMMTraversalBuilder(actx, well_sep_is_n_away=2)

    from sumpy.expansion import DefaultExpansionFactory
    from sumpy.kernel import LaplaceKernel
    kernel = LaplaceKernel(dims)
    expansion_factory = DefaultExpansionFactory()
    local_expansion_factory = expansion_factory.get_local_expansion_class(kernel)
    local_expansion_factory = partial(local_expansion_factory, kernel)
    multipole_expansion_factory = \
        expansion_factory.get_multipole_expansion_class(kernel)
    multipole_expansion_factory = partial(multipole_expansion_factory, kernel)

    from sumpy.fmm import SumpyTreeIndependentDataForWrangler
    tree_indep = SumpyTreeIndependentDataForWrangler(
        actx, multipole_expansion_factory, local_expansion_factory, [kernel])

    global_tree_dev = None
    sources_weights = actx.empty(0, dtype=dtype)

    if mpi_rank == 0:
        # Generate random particles and source weights
        from boxtree.tools import make_normal_particle_array as p_normal
        sources = p_normal(actx, nsources, dims, dtype, seed=15)
        targets = p_normal(actx, ntargets, dims, dtype, seed=18)

        # FIXME: Use arraycontext instead of raw PyOpenCL arrays
        rng = np.random.default_rng(20)
        sources_weights = actx.from_numpy(rng.random(nsources, dtype=np.float64))
        target_radii = actx.from_numpy(0.05 * rng.random(ntargets, dtype=np.float64))

        # Build the tree and interaction lists
        from boxtree import TreeBuilder
        tb = TreeBuilder(actx)
        global_tree_dev, _ = tb(
            actx, sources, targets=targets, target_radii=target_radii,
            stick_out_factor=0.25, max_particles_in_box=30, debug=True)

        global_trav_dev, _ = traversal_builder(actx, global_tree_dev, debug=True)

        from sumpy.fmm import SumpyExpansionWrangler
        wrangler = SumpyExpansionWrangler(tree_indep, global_trav_dev, dtype,
                                          fmm_level_to_order)

        # Compute FMM with one MPI rank
        from boxtree.fmm import drive_fmm
        shmem_potential = drive_fmm(actx, wrangler, [sources_weights])

    # Compute FMM using the distributed implementation

    def wrangler_factory(local_traversal, global_traversal):
        from sumpy.distributed import DistributedSumpyExpansionWrangler
        return DistributedSumpyExpansionWrangler(
            actx, comm, tree_indep, local_traversal, global_traversal, dtype,
            fmm_level_to_order,
            communicate_mpoles_via_allreduce=communicate_mpoles_via_allreduce)

    from boxtree.distributed import DistributedFMMRunner
<<<<<<< HEAD
    distribued_fmm_info = DistributedFMMRunner(
        actx, global_tree_dev, traversal_builder, wrangler_factory, comm=comm)

    distributed_potential = distribued_fmm_info.drive_dfmm(actx, [sources_weights])
=======
    distributed_fmm_info = DistributedFMMRunner(
        queue, global_tree_dev, traversal_builder, wrangler_factory, comm=comm)

    timing_data = {}
    distributed_potential = distributed_fmm_info.drive_dfmm(
                [sources_weights], timing_data=timing_data)
    assert timing_data
>>>>>>> 56f36681

    if mpi_rank == 0:
        assert shmem_potential.shape == (1,)
        assert distributed_potential.shape == (1,)

        shmem_potential = actx.to_numpy(shmem_potential[0])
        distributed_potential = actx.to_numpy(distributed_potential[0])

        error = (np.linalg.norm(distributed_potential - shmem_potential, ord=np.inf)
                 / np.linalg.norm(shmem_potential, ord=np.inf))
        print(error)
        assert error < 1e-14


@pytest.mark.mpi
@pytest.mark.parametrize(
    "num_processes, dims, nsources, ntargets, communicate_mpoles_via_allreduce", [
        (4, 3, 10000, 10000, True),
        (4, 3, 10000, 10000, False)
    ]
)
def test_against_single_rank(
        num_processes, dims, nsources, ntargets, communicate_mpoles_via_allreduce):
    pytest.importorskip("mpi4py")

    from boxtree.tools import run_mpi
    run_mpi(__file__, num_processes, {
        "OMP_NUM_THREADS": 1,
        "_SUMPY_TEST_NAME": "against_single_rank",
        "_SUMPY_TEST_DIMS": dims,
        "_SUMPY_TEST_NSOURCES": nsources,
        "_SUMPY_TEST_NTARGETS": ntargets,
        "_SUMPY_TEST_MPOLES_ALLREDUCE": communicate_mpoles_via_allreduce
        })

# }}}


if __name__ == "__main__":
    if "_SUMPY_TEST_NAME" in os.environ:
        name = os.environ["_SUMPY_TEST_NAME"]
        if name == "against_single_rank":
            # Run "test_against_single_rank" test case
            dims = int(os.environ["_SUMPY_TEST_DIMS"])
            nsources = int(os.environ["_SUMPY_TEST_NSOURCES"])
            ntargets = int(os.environ["_SUMPY_TEST_NTARGETS"])

            communicate_mpoles_via_allreduce = (
                os.environ["_SUMPY_TEST_MPOLES_ALLREDUCE"] == "True")

            _test_against_single_rank(
                dims, nsources, ntargets, np.float64,
                communicate_mpoles_via_allreduce)
        else:
            raise ValueError(f"Invalid test name: {name!r}")
    else:
        # You can test individual routines by typing
        # $ python test_distributed.py
        # 'test_against_single_rank(4, 3, 10000, 10000, False)'
        import sys
        exec(sys.argv[1])<|MERGE_RESOLUTION|>--- conflicted
+++ resolved
@@ -23,25 +23,23 @@
 THE SOFTWARE.
 """
 
+import logging
 import os
-import pytest
 from functools import partial
 
 import numpy as np
+import pytest
 
 from arraycontext import pytest_generate_tests_for_array_contexts
-from sumpy.array_context import (                                 # noqa: F401
-        PytestPyOpenCLArrayContextFactory, _acf)
 
-import logging
+from sumpy.array_context import PytestPyOpenCLArrayContextFactory, _acf
+
+
 logger = logging.getLogger(__name__)
 
 pytest_generate_tests = pytest_generate_tests_for_array_contexts([
     PytestPyOpenCLArrayContextFactory,
     ])
-
-import pyopencl as cl
-
 
 # Note: Do not import mpi4py.MPI object at the module level, because OpenMPI does not
 # support recursive invocations.
@@ -131,21 +129,10 @@
             communicate_mpoles_via_allreduce=communicate_mpoles_via_allreduce)
 
     from boxtree.distributed import DistributedFMMRunner
-<<<<<<< HEAD
-    distribued_fmm_info = DistributedFMMRunner(
+    distributed_fmm_info = DistributedFMMRunner(
         actx, global_tree_dev, traversal_builder, wrangler_factory, comm=comm)
 
-    distributed_potential = distribued_fmm_info.drive_dfmm(actx, [sources_weights])
-=======
-    distributed_fmm_info = DistributedFMMRunner(
-        queue, global_tree_dev, traversal_builder, wrangler_factory, comm=comm)
-
-    timing_data = {}
-    distributed_potential = distributed_fmm_info.drive_dfmm(
-                [sources_weights], timing_data=timing_data)
-    assert timing_data
->>>>>>> 56f36681
-
+    distributed_potential = distributed_fmm_info.drive_dfmm(actx, [sources_weights])
     if mpi_rank == 0:
         assert shmem_potential.shape == (1,)
         assert distributed_potential.shape == (1,)
