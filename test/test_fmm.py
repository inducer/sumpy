--- conflicted
+++ resolved
@@ -242,14 +242,8 @@
         pot, = drive_fmm(actx, wrangler, (weights,))
 
         from sumpy import P2P
-<<<<<<< HEAD
         p2p = P2P(target_kernels, exclude_self=False)
         ref_pot, = p2p(actx, targets, sources, (weights,), **extra_kwargs)
-=======
-        p2p = P2P(actx.context, target_kernels, exclude_self=False)
-        _evt, (ref_pot,) = p2p(actx.queue, targets, sources, (weights,),
-                **extra_kwargs)
->>>>>>> 56f36681
 
         pot = actx.to_numpy(pot)
         ref_pot = actx.to_numpy(ref_pot)
@@ -498,15 +492,7 @@
             fmm_level_to_order=lambda kernel, kernel_args, tree, lev: order)
     from boxtree.fmm import drive_fmm
 
-<<<<<<< HEAD
-    pot, = drive_fmm(actx, wrangler, (weights,))
-=======
-    timing_data = {}
-    _pot, = drive_fmm(wrangler, (weights,), timing_data=timing_data)
-    logger.info("timing_data:\n%s", timing_data)
-
-    assert timing_data
->>>>>>> 56f36681
+    _pot, = drive_fmm(actx, wrangler, (weights,))
 
 
 def test_sumpy_fmm_exclude_self(actx_factory, visualize=False):
@@ -560,14 +546,8 @@
     pot, = drive_fmm(actx, wrangler, (weights,))
 
     from sumpy import P2P
-<<<<<<< HEAD
     p2p = P2P(target_kernels, exclude_self=True)
     ref_pot, = p2p(actx, sources, sources, (weights,), **self_extra_kwargs)
-=======
-    p2p = P2P(actx.context, target_kernels, exclude_self=True)
-    _evt, (ref_pot,) = p2p(actx.queue, sources, sources, (weights,),
-            **self_extra_kwargs)
->>>>>>> 56f36681
 
     pot = actx.to_numpy(pot)
     ref_pot = actx.to_numpy(ref_pot)
