from __future__ import annotations


__copyright__ = "Copyright (C) 2020 Isuru Fernando"

__license__ = """
Permission is hereby granted, free of charge, to any person obtaining a copy
of this software and associated documentation files (the "Software"), to deal
in the Software without restriction, including without limitation the rights
to use, copy, modify, merge, publish, distribute, sublicense, and/or sell
copies of the Software, and to permit persons to whom the Software is
furnished to do so, subject to the following conditions:

The above copyright notice and this permission notice shall be included in
all copies or substantial portions of the Software.

THE SOFTWARE IS PROVIDED "AS IS", WITHOUT WARRANTY OF ANY KIND, EXPRESS OR
IMPLIED, INCLUDING BUT NOT LIMITED TO THE WARRANTIES OF MERCHANTABILITY,
FITNESS FOR A PARTICULAR PURPOSE AND NONINFRINGEMENT. IN NO EVENT SHALL THE
AUTHORS OR COPYRIGHT HOLDERS BE LIABLE FOR ANY CLAIM, DAMAGES OR OTHER
LIABILITY, WHETHER IN AN ACTION OF CONTRACT, TORT OR OTHERWISE, ARISING FROM,
OUT OF OR IN CONNECTION WITH THE SOFTWARE OR THE USE OR OTHER DEALINGS IN
THE SOFTWARE.
"""

import logging
import sys

import numpy as np
import pytest

from arraycontext import pytest_generate_tests_for_array_contexts

import sumpy.symbolic as sym
from sumpy.array_context import PytestPyOpenCLArrayContextFactory, _acf  # noqa: F401
from sumpy.tools import (
    fft,
    fft_toeplitz_upper_triangular,
    loopy_fft,
    matvec_toeplitz_upper_triangular,
)


logger = logging.getLogger(__name__)

pytest_generate_tests = pytest_generate_tests_for_array_contexts([
    PytestPyOpenCLArrayContextFactory,
    ])


# {{{ test_matvec_fft

def test_matvec_fft():
    k = 5

    rng = np.random.default_rng(42)
    v = rng.random(k)
    x = rng.random(k)

    fft = fft_toeplitz_upper_triangular(v, x)
    matvec = matvec_toeplitz_upper_triangular(v, x)

    for i in range(k):
        assert abs(fft[i] - matvec[i]) < 1e-14

# }}}


# {{{ test_matvec_fft_small_floats

def test_matvec_fft_small_floats():
    k = 5
    v = sym.make_sym_vector("v", k)
    x = sym.make_sym_vector("x", k)

    fft = fft_toeplitz_upper_triangular(v, x)
    for expr in fft:
        for f in expr.atoms(sym.Float):
            if f == 0:
                continue
            assert abs(f) > 1e-10

# }}}


# {{{ test_fft

@pytest.mark.parametrize("size", [1, 2, 7, 10, 30, 210])
def test_fft(actx_factory, size):
    actx = actx_factory()

    inp = np.arange(size, dtype=np.complex64)
    inp_dev = actx.from_numpy(inp)
    out = fft(inp)

    fft_func = loopy_fft(inp.shape, inverse=False, complex_dtype=inp.dtype.type)
<<<<<<< HEAD
    out_dev = actx.call_loopy(fft_func, y=inp_dev)["x"]
=======
    _evt, (out_dev,) = fft_func(actx.queue, y=inp_dev)
>>>>>>> 56f36681

    assert np.allclose(actx.to_numpy(out_dev), out)

# }}}


# You can test individual routines by typing
# $ python test_tools.py 'test_fft(_acf, 30)'

if __name__ == "__main__":
    if len(sys.argv) > 1:
        exec(sys.argv[1])
    else:
        pytest.main([__file__])

# vim: fdm=marker<|MERGE_RESOLUTION|>--- conflicted
+++ resolved
@@ -94,11 +94,7 @@
     out = fft(inp)
 
     fft_func = loopy_fft(inp.shape, inverse=False, complex_dtype=inp.dtype.type)
-<<<<<<< HEAD
     out_dev = actx.call_loopy(fft_func, y=inp_dev)["x"]
-=======
-    _evt, (out_dev,) = fft_func(actx.queue, y=inp_dev)
->>>>>>> 56f36681
 
     assert np.allclose(actx.to_numpy(out_dev), out)
 
