--- conflicted
+++ resolved
@@ -23,12 +23,7 @@
 THE SOFTWARE.
 """
 
-<<<<<<< HEAD
-=======
 import logging
->>>>>>> 56f36681
-import sys
-import pytest
 from functools import partial
 
 import numpy as np
@@ -98,13 +93,8 @@
         extra_kwargs["target_to_source"] = (
             actx.from_numpy(np.arange(n, dtype=np.int32)))
 
-<<<<<<< HEAD
     potential, _ = knl(
             actx,
-=======
-    _evt, (potential, _x_derivative) = knl(
-            actx.queue,
->>>>>>> 56f36681
             actx.from_numpy(targets),
             actx.from_numpy(sources),
             [actx.from_numpy(strengths)],
@@ -202,11 +192,7 @@
         kernels=source_kernels,
         strength_usage=[0, 1])
 
-<<<<<<< HEAD
     mpoles = p2e(actx,
-=======
-    _evt, (mpoles,) = p2e(actx.queue,
->>>>>>> 56f36681
             source_boxes=source_boxes,
             box_source_starts=box_source_starts,
             box_source_counts_nonchild=box_source_counts_nonchild,
@@ -230,11 +216,7 @@
         p2e = P2EFromSingleBox(expn,
             kernels=[source_kernel], strength_usage=[i])
 
-<<<<<<< HEAD
         mpoles = p2e(actx,
-=======
-        _evt, (mpoles,) = p2e(actx.queue,
->>>>>>> 56f36681
             source_boxes=source_boxes,
             box_source_starts=box_source_starts,
             box_source_counts_nonchild=box_source_counts_nonchild,
@@ -315,17 +297,11 @@
             ]
     expn = expn_class(knl, order=order)
 
-<<<<<<< HEAD
-    from sumpy import P2EFromSingleBox, E2PFromSingleBox, P2P
+    from sumpy import P2P, E2PFromSingleBox, P2EFromSingleBox
+
     p2e = P2EFromSingleBox(expn, kernels=[knl])
     e2p = E2PFromSingleBox(expn, kernels=target_kernels)
     p2p = P2P(target_kernels, exclude_self=False)
-=======
-    from sumpy import P2P, E2PFromSingleBox, P2EFromSingleBox
-    p2e = P2EFromSingleBox(actx.context, expn, kernels=[knl])
-    e2p = E2PFromSingleBox(actx.context, expn, kernels=target_kernels)
-    p2p = P2P(actx.context, target_kernels, exclude_self=False)
->>>>>>> 56f36681
 
     from pytools.convergence import EOCRecorder
     eoc_rec_pot = EOCRecorder()
@@ -377,11 +353,7 @@
 
         # {{{ apply p2e
 
-<<<<<<< HEAD
         mpoles = p2e(actx,
-=======
-        _evt, (mpoles,) = p2e(actx.queue,
->>>>>>> 56f36681
                 source_boxes=source_boxes,
                 box_source_starts=box_source_starts,
                 box_source_counts_nonchild=box_source_counts_nonchild,
@@ -403,13 +375,8 @@
         box_target_counts_nonchild = (
             actx.from_numpy(np.array([ntargets], dtype=np.int32)))
 
-<<<<<<< HEAD
         pot, grad_x = e2p(
                 actx,
-=======
-        _evt, (pot, grad_x, ) = e2p(
-                actx.queue,
->>>>>>> 56f36681
                 src_expansions=mpoles,
                 src_base_ibox=0,
                 target_boxes=source_boxes,
@@ -426,13 +393,8 @@
 
         # {{{ compute (direct) reference solution
 
-<<<<<<< HEAD
         pot_direct, grad_x_direct = p2p(
                 actx,
-=======
-        _evt, (pot_direct, grad_x_direct, ) = p2p(
-                actx.queue,
->>>>>>> 56f36681
                 targets, sources, (strengths,),
                 **extra_source_kwargs)
         pot_direct = actx.to_numpy(pot_direct)
@@ -877,6 +839,8 @@
 # $ python test_kernels.py 'test_p2p(_acf, True)'
 
 if __name__ == "__main__":
+    import sys
+
     if len(sys.argv) > 1:
         exec(sys.argv[1])
     else:
