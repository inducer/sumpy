from __future__ import division, absolute_import, print_function

__copyright__ = "Copyright (C) 2012 Andreas Kloeckner"

__license__ = """
Permission is hereby granted, free of charge, to any person obtaining a copy
of this software and associated documentation files (the "Software"), to deal
in the Software without restriction, including without limitation the rights
to use, copy, modify, merge, publish, distribute, sublicense, and/or sell
copies of the Software, and to permit persons to whom the Software is
furnished to do so, subject to the following conditions:

The above copyright notice and this permission notice shall be included in
all copies or substantial portions of the Software.

THE SOFTWARE IS PROVIDED "AS IS", WITHOUT WARRANTY OF ANY KIND, EXPRESS OR
IMPLIED, INCLUDING BUT NOT LIMITED TO THE WARRANTIES OF MERCHANTABILITY,
FITNESS FOR A PARTICULAR PURPOSE AND NONINFRINGEMENT. IN NO EVENT SHALL THE
AUTHORS OR COPYRIGHT HOLDERS BE LIABLE FOR ANY CLAIM, DAMAGES OR OTHER
LIABILITY, WHETHER IN AN ACTION OF CONTRACT, TORT OR OTHERWISE, ARISING FROM,
OUT OF OR IN CONNECTION WITH THE SOFTWARE OR THE USE OR OTHER DEALINGS IN
THE SOFTWARE.
"""

import numpy as np
import numpy.linalg as la
import sys

import pytest
import pyopencl as cl
from pyopencl.tools import (  # noqa
        pytest_generate_tests_for_pyopencl as pytest_generate_tests)

from sumpy.expansion.multipole import (
        VolumeTaylorMultipoleExpansion, H2DMultipoleExpansion,
        VolumeTaylorMultipoleExpansionBase,
        LaplaceConformingVolumeTaylorMultipoleExpansion,
        HelmholtzConformingVolumeTaylorMultipoleExpansion,
        StokesConformingVolumeTaylorMultipoleExpansion)
from sumpy.expansion.local import (
        VolumeTaylorLocalExpansion, H2DLocalExpansion,
        LaplaceConformingVolumeTaylorLocalExpansion,
        HelmholtzConformingVolumeTaylorLocalExpansion,
        StokesConformingVolumeTaylorLocalExpansion)
from sumpy.kernel import (LaplaceKernel, HelmholtzKernel, AxisTargetDerivative,
<<<<<<< HEAD
        DirectionalSourceDerivative, StokesletKernel)
=======
        DirectionalSourceDerivative, BiharmonicKernel)
>>>>>>> e4b902f7
from pytools.convergence import PConvergenceVerifier

import logging
logger = logging.getLogger(__name__)

try:
    import faulthandler
except ImportError:
    pass
else:
    faulthandler.enable()


@pytest.mark.parametrize("exclude_self", (True, False))
def test_p2p(ctx_getter, exclude_self):
    ctx = ctx_getter()
    queue = cl.CommandQueue(ctx)

    dimensions = 3
    n = 5000

    from sumpy.p2p import P2P
    lknl = LaplaceKernel(dimensions)
    knl = P2P(ctx,
            [lknl, AxisTargetDerivative(0, lknl)],
            exclude_self=exclude_self)

    targets = np.random.rand(dimensions, n)
    sources = targets if exclude_self else np.random.rand(dimensions, n)

    strengths = np.ones(n, dtype=np.float64)

    extra_kwargs = {}

    if exclude_self:
        extra_kwargs["target_to_source"] = np.arange(n, dtype=np.int32)

    evt, (potential, x_derivative) = knl(
            queue, targets, sources, [strengths],
            out_host=True, **extra_kwargs)

    potential_ref = np.empty_like(potential)

    targets = targets.T
    sources = sources.T
    for itarg in range(n):

        with np.errstate(divide="ignore"):
            invdists = np.sum((targets[itarg] - sources) ** 2, axis=-1) ** -0.5

        if exclude_self:
            assert np.isinf(invdists[itarg])
            invdists[itarg] = 0

        potential_ref[itarg] = np.sum(strengths * invdists)

    potential_ref *= 1/(4*np.pi)

    rel_err = la.norm(potential - potential_ref)/la.norm(potential_ref)
    print(rel_err)
    assert rel_err < 1e-3


@pytest.mark.parametrize("order", [4])
@pytest.mark.parametrize(("base_knl", "expn_class"), [
    (LaplaceKernel(2), VolumeTaylorLocalExpansion),
    (LaplaceKernel(2), VolumeTaylorMultipoleExpansion),
    (LaplaceKernel(2), LaplaceConformingVolumeTaylorLocalExpansion),
    (LaplaceKernel(2), LaplaceConformingVolumeTaylorMultipoleExpansion),

    (HelmholtzKernel(2), VolumeTaylorMultipoleExpansion),
    (HelmholtzKernel(2), VolumeTaylorLocalExpansion),
    (HelmholtzKernel(2), HelmholtzConformingVolumeTaylorLocalExpansion),
    (HelmholtzKernel(2), HelmholtzConformingVolumeTaylorMultipoleExpansion),
    (HelmholtzKernel(2), H2DLocalExpansion),
    (HelmholtzKernel(2), H2DMultipoleExpansion),

    (DirectionalSourceDerivative(BiharmonicKernel(2), "dir_vec"),
        VolumeTaylorMultipoleExpansion),
    (DirectionalSourceDerivative(BiharmonicKernel(2), "dir_vec"),
        VolumeTaylorLocalExpansion),

    (HelmholtzKernel(2, allow_evanescent=True), VolumeTaylorMultipoleExpansion),
    (HelmholtzKernel(2, allow_evanescent=True), VolumeTaylorLocalExpansion),
    (HelmholtzKernel(2, allow_evanescent=True),
     HelmholtzConformingVolumeTaylorLocalExpansion),
    (HelmholtzKernel(2, allow_evanescent=True),
     HelmholtzConformingVolumeTaylorMultipoleExpansion),
    (HelmholtzKernel(2, allow_evanescent=True), H2DLocalExpansion),
    (HelmholtzKernel(2, allow_evanescent=True), H2DMultipoleExpansion),
    ])
@pytest.mark.parametrize("with_source_derivative", [
    False,
    True
    ])
# Sample: test_p2e2p(cl._csc, LaplaceKernel(2), VolumeTaylorLocalExpansion, 4, False)
def test_p2e2p(ctx_getter, base_knl, expn_class, order, with_source_derivative):
    #logging.basicConfig(level=logging.INFO)

    from sympy.core.cache import clear_cache
    clear_cache()

    ctx = ctx_getter()
    queue = cl.CommandQueue(ctx)

    np.random.seed(17)

    res = 100
    nsources = 100

    extra_kwargs = {}
    if isinstance(base_knl, HelmholtzKernel):
        if base_knl.allow_evanescent:
            extra_kwargs["k"] = 0.2 * (0.707 + 0.707j)
        else:
            extra_kwargs["k"] = 0.2
    if isinstance(base_knl, StokesletKernel):
        extra_kwargs["mu"] = 0.2

    if with_source_derivative:
        knl = DirectionalSourceDerivative(base_knl, "dir_vec")
    else:
        knl = base_knl

    out_kernels = [
            knl,
            AxisTargetDerivative(0, knl),
            ]
    expn = expn_class(knl, order=order)

    from sumpy import P2EFromSingleBox, E2PFromSingleBox, P2P
    p2e = P2EFromSingleBox(ctx, expn, out_kernels)
    e2p = E2PFromSingleBox(ctx, expn, out_kernels)
    p2p = P2P(ctx, out_kernels, exclude_self=False)

    from pytools.convergence import EOCRecorder
    eoc_rec_pot = EOCRecorder()
    eoc_rec_grad_x = EOCRecorder()

    from sumpy.expansion.local import LocalExpansionBase
    if issubclass(expn_class, LocalExpansionBase):
        h_values = [1/5, 1/7, 1/20]
    else:
        h_values = [1/2, 1/3, 1/5]

    center = np.array([2, 1, 0][:knl.dim], np.float64)
    sources = (0.7*(-0.5+np.random.rand(knl.dim, nsources).astype(np.float64))
            + center[:, np.newaxis])

    strengths = np.ones(nsources, dtype=np.float64) * (1/nsources)

    source_boxes = np.array([0], dtype=np.int32)
    box_source_starts = np.array([0], dtype=np.int32)
    box_source_counts_nonchild = np.array([nsources], dtype=np.int32)

    extra_source_kwargs = extra_kwargs.copy()
    if isinstance(knl, DirectionalSourceDerivative):
        alpha = np.linspace(0, 2*np.pi, nsources, np.float64)
        dir_vec = np.vstack([np.cos(alpha), np.sin(alpha)])
        extra_source_kwargs["dir_vec"] = dir_vec

    from sumpy.visualization import FieldPlotter

    for h in h_values:
        if issubclass(expn_class, LocalExpansionBase):
            loc_center = np.array([5.5, 0.0, 0.0][:knl.dim]) + center
            centers = np.array(loc_center, dtype=np.float64).reshape(knl.dim, 1)
            fp = FieldPlotter(loc_center, extent=h, npoints=res)
        else:
            eval_center = np.array([1/h, 0.0, 0.0][:knl.dim]) + center
            fp = FieldPlotter(eval_center, extent=0.1, npoints=res)
            centers = (np.array([0.0, 0.0, 0.0][:knl.dim],
                                dtype=np.float64).reshape(knl.dim, 1)
                        + center[:, np.newaxis])

        targets = fp.points

        rscale = 0.5  # pick something non-1

        # {{{ apply p2e

        evt, (mpoles,) = p2e(queue,
                source_boxes=source_boxes,
                box_source_starts=box_source_starts,
                box_source_counts_nonchild=box_source_counts_nonchild,
                centers=centers,
                sources=sources,
                strengths=strengths,
                nboxes=1,
                tgt_base_ibox=0,
                rscale=rscale,

                #flags="print_hl_cl",
                out_host=True, **extra_source_kwargs)

        # }}}

        # {{{ apply e2p

        ntargets = targets.shape[-1]

        box_target_starts = np.array([0], dtype=np.int32)
        box_target_counts_nonchild = np.array([ntargets], dtype=np.int32)

        evt, (pot, grad_x, ) = e2p(
                queue,
                src_expansions=mpoles,
                src_base_ibox=0,
                target_boxes=source_boxes,
                box_target_starts=box_target_starts,
                box_target_counts_nonchild=box_target_counts_nonchild,
                centers=centers,
                targets=targets,
                rscale=rscale,

                #flags="print_hl_cl",
                out_host=True, **extra_kwargs)

        # }}}

        # {{{ compute (direct) reference solution

        evt, (pot_direct, grad_x_direct, ) = p2p(
                queue,
                targets, sources, (strengths,),
                out_host=True,
                **extra_source_kwargs)

        err_pot = la.norm((pot - pot_direct)/res**2)
        err_grad_x = la.norm((grad_x - grad_x_direct)/res**2)

        if 1:
            err_pot = err_pot / la.norm((pot_direct)/res**2)
            err_grad_x = err_grad_x / la.norm((grad_x_direct)/res**2)

        if 0:
            import matplotlib.pyplot as pt
            from matplotlib.colors import Normalize

            pt.subplot(131)
            im = fp.show_scalar_in_matplotlib(pot.real)
            im.set_norm(Normalize(vmin=-0.1, vmax=0.1))

            pt.subplot(132)
            im = fp.show_scalar_in_matplotlib(pot_direct.real)
            im.set_norm(Normalize(vmin=-0.1, vmax=0.1))
            pt.colorbar()

            pt.subplot(133)
            im = fp.show_scalar_in_matplotlib(np.log10(1e-15+np.abs(pot-pot_direct)))
            im.set_norm(Normalize(vmin=-6, vmax=1))

            pt.colorbar()
            pt.show()

        # }}}

        eoc_rec_pot.add_data_point(h, err_pot)
        eoc_rec_grad_x.add_data_point(h, err_grad_x)

    print(expn_class, knl, order)
    print("POTENTIAL:")
    print(eoc_rec_pot)
    print("X TARGET DERIVATIVE:")
    print(eoc_rec_grad_x)

    tgt_order = order + 1
    if issubclass(expn_class, LocalExpansionBase):
        tgt_order_grad = tgt_order - 1
        slack = 0.7
        grad_slack = 0.5
    else:
        tgt_order_grad = tgt_order + 1

        slack = 0.5
        grad_slack = 1

        if order <= 2:
            slack += 1
            grad_slack += 1

    if isinstance(knl, DirectionalSourceDerivative):
        slack += 1
        grad_slack += 2

    if isinstance(base_knl, DirectionalSourceDerivative):
        slack += 1
        grad_slack += 2

    if isinstance(base_knl, HelmholtzKernel):
        if base_knl.allow_evanescent:
            slack += 0.5
            grad_slack += 0.5

        if issubclass(expn_class, VolumeTaylorMultipoleExpansionBase):
            slack += 0.3
            grad_slack += 0.3

    assert eoc_rec_pot.order_estimate() > tgt_order - slack
    assert eoc_rec_grad_x.order_estimate() > tgt_order_grad - grad_slack


@pytest.mark.parametrize("knl, local_expn_class, mpole_expn_class", [
    (LaplaceKernel(2), VolumeTaylorLocalExpansion, VolumeTaylorMultipoleExpansion),
    (LaplaceKernel(2), LaplaceConformingVolumeTaylorLocalExpansion,
     LaplaceConformingVolumeTaylorMultipoleExpansion),
    (HelmholtzKernel(2), VolumeTaylorLocalExpansion, VolumeTaylorMultipoleExpansion),
    (HelmholtzKernel(2), HelmholtzConformingVolumeTaylorLocalExpansion,
     HelmholtzConformingVolumeTaylorMultipoleExpansion),
    (HelmholtzKernel(2), H2DLocalExpansion, H2DMultipoleExpansion),
    (StokesletKernel(2, 0, 0), VolumeTaylorLocalExpansion,
     VolumeTaylorMultipoleExpansion),
    (StokesletKernel(2, 0, 0), StokesConformingVolumeTaylorLocalExpansion,
     StokesConformingVolumeTaylorMultipoleExpansion),
    ])
def test_translations(ctx_getter, knl, local_expn_class, mpole_expn_class):
    logging.basicConfig(level=logging.INFO)

    from sympy.core.cache import clear_cache
    clear_cache()

    ctx = ctx_getter()
    queue = cl.CommandQueue(ctx)

    np.random.seed(17)

    res = 20
    nsources = 15

    out_kernels = [knl]

    extra_kwargs = {}
    if isinstance(knl, HelmholtzKernel):
        extra_kwargs["k"] = 0.05
    if isinstance(knl, StokesletKernel):
        extra_kwargs["mu"] = 0.05

    # Just to make sure things also work away from the origin
    origin = np.array([2, 1, 0][:knl.dim], np.float64)
    sources = (0.7*(-0.5+np.random.rand(knl.dim, nsources).astype(np.float64))
            + origin[:, np.newaxis])
    strengths = np.ones(nsources, dtype=np.float64) * (1/nsources)

    pconv_verifier_p2m2p = PConvergenceVerifier()
    pconv_verifier_p2m2m2p = PConvergenceVerifier()
    pconv_verifier_p2m2m2l2p = PConvergenceVerifier()
    pconv_verifier_full = PConvergenceVerifier()

    from sumpy.visualization import FieldPlotter

    eval_offset = np.array([5.5, 0.0, 0][:knl.dim])

    centers = (np.array(
            [
                # box 0: particles, first mpole here
                [0, 0, 0][:knl.dim],

                # box 1: second mpole here
                np.array([-0.2, 0.1, 0][:knl.dim], np.float64),

                # box 2: first local here
                eval_offset + np.array([0.3, -0.2, 0][:knl.dim], np.float64),

                # box 3: second local and eval here
                eval_offset
                ],
            dtype=np.float64) + origin).T.copy()

    del eval_offset

    from sumpy.expansion import VolumeTaylorExpansionBase

    if isinstance(knl, HelmholtzKernel) and \
           issubclass(local_expn_class, VolumeTaylorExpansionBase):
        # FIXME: Embarrassing--but we run out of memory for higher orders.
        orders = [2, 3]
    else:
        orders = [2, 3, 4]
    nboxes = centers.shape[-1]

    def eval_at(e2p, source_box_nr, rscale):
        e2p_target_boxes = np.array([source_box_nr], dtype=np.int32)

        # These are indexed by global box numbers.
        e2p_box_target_starts = np.array([0, 0, 0, 0], dtype=np.int32)
        e2p_box_target_counts_nonchild = np.array([0, 0, 0, 0],
                dtype=np.int32)
        e2p_box_target_counts_nonchild[source_box_nr] = ntargets

        evt, (pot,) = e2p(
                queue,

                src_expansions=mpoles,
                src_base_ibox=0,

                target_boxes=e2p_target_boxes,
                box_target_starts=e2p_box_target_starts,
                box_target_counts_nonchild=e2p_box_target_counts_nonchild,
                centers=centers,
                targets=targets,

                rscale=rscale,

                out_host=True, **extra_kwargs
                )

        return pot

    for order in orders:
        m_expn = mpole_expn_class(knl, order=order)
        l_expn = local_expn_class(knl, order=order)

        from sumpy import P2EFromSingleBox, E2PFromSingleBox, P2P, E2EFromCSR
        p2m = P2EFromSingleBox(ctx, m_expn)
        m2m = E2EFromCSR(ctx, m_expn, m_expn)
        m2p = E2PFromSingleBox(ctx, m_expn, out_kernels)
        m2l = E2EFromCSR(ctx, m_expn, l_expn)
        l2l = E2EFromCSR(ctx, l_expn, l_expn)
        l2p = E2PFromSingleBox(ctx, l_expn, out_kernels)
        p2p = P2P(ctx, out_kernels, exclude_self=False)

        fp = FieldPlotter(centers[:, -1], extent=0.3, npoints=res)
        targets = fp.points

        # {{{ compute (direct) reference solution

        evt, (pot_direct,) = p2p(
                queue,
                targets, sources, (strengths,),
                out_host=True, **extra_kwargs)

        # }}}

        m1_rscale = 0.5
        m2_rscale = 0.25
        l1_rscale = 0.5
        l2_rscale = 0.25

        # {{{ apply P2M

        p2m_source_boxes = np.array([0], dtype=np.int32)

        # These are indexed by global box numbers.
        p2m_box_source_starts = np.array([0, 0, 0, 0], dtype=np.int32)
        p2m_box_source_counts_nonchild = np.array([nsources, 0, 0, 0],
                dtype=np.int32)

        evt, (mpoles,) = p2m(queue,
                source_boxes=p2m_source_boxes,
                box_source_starts=p2m_box_source_starts,
                box_source_counts_nonchild=p2m_box_source_counts_nonchild,
                centers=centers,
                sources=sources,
                strengths=strengths,
                nboxes=nboxes,
                rscale=m1_rscale,

                tgt_base_ibox=0,

                #flags="print_hl_wrapper",
                out_host=True, **extra_kwargs)

        # }}}

        ntargets = targets.shape[-1]

        pot = eval_at(m2p, 0, m1_rscale)

        err = la.norm((pot - pot_direct)/res**2)
        err = err / (la.norm(pot_direct) / res**2)

        pconv_verifier_p2m2p.add_data_point(order, err)

        # {{{ apply M2M

        m2m_target_boxes = np.array([1], dtype=np.int32)
        m2m_src_box_starts = np.array([0, 1], dtype=np.int32)
        m2m_src_box_lists = np.array([0], dtype=np.int32)

        evt, (mpoles,) = m2m(queue,
                src_expansions=mpoles,
                src_base_ibox=0,
                tgt_base_ibox=0,
                ntgt_level_boxes=mpoles.shape[0],

                target_boxes=m2m_target_boxes,

                src_box_starts=m2m_src_box_starts,
                src_box_lists=m2m_src_box_lists,
                centers=centers,

                src_rscale=m1_rscale,
                tgt_rscale=m2_rscale,

                #flags="print_hl_cl",
                out_host=True, **extra_kwargs)

        # }}}

        pot = eval_at(m2p, 1, m2_rscale)

        err = la.norm((pot - pot_direct)/res**2)
        err = err / (la.norm(pot_direct) / res**2)

        pconv_verifier_p2m2m2p.add_data_point(order, err)

        # {{{ apply M2L

        m2l_target_boxes = np.array([2], dtype=np.int32)
        m2l_src_box_starts = np.array([0, 1], dtype=np.int32)
        m2l_src_box_lists = np.array([1], dtype=np.int32)

        evt, (mpoles,) = m2l(queue,
                src_expansions=mpoles,
                src_base_ibox=0,
                tgt_base_ibox=0,
                ntgt_level_boxes=mpoles.shape[0],

                target_boxes=m2l_target_boxes,
                src_box_starts=m2l_src_box_starts,
                src_box_lists=m2l_src_box_lists,
                centers=centers,

                src_rscale=m2_rscale,
                tgt_rscale=l1_rscale,

                #flags="print_hl_cl",
                out_host=True, **extra_kwargs)

        # }}}

        pot = eval_at(l2p, 2, l1_rscale)

        err = la.norm((pot - pot_direct)/res**2)
        err = err / (la.norm(pot_direct) / res**2)

        pconv_verifier_p2m2m2l2p.add_data_point(order, err)

        # {{{ apply L2L

        l2l_target_boxes = np.array([3], dtype=np.int32)
        l2l_src_box_starts = np.array([0, 1], dtype=np.int32)
        l2l_src_box_lists = np.array([2], dtype=np.int32)

        evt, (mpoles,) = l2l(queue,
                src_expansions=mpoles,
                src_base_ibox=0,
                tgt_base_ibox=0,
                ntgt_level_boxes=mpoles.shape[0],

                target_boxes=l2l_target_boxes,
                src_box_starts=l2l_src_box_starts,
                src_box_lists=l2l_src_box_lists,
                centers=centers,

                src_rscale=l1_rscale,
                tgt_rscale=l2_rscale,

                #flags="print_hl_wrapper",
                out_host=True, **extra_kwargs)

        # }}}

        pot = eval_at(l2p, 3, l2_rscale)

        err = la.norm((pot - pot_direct)/res**2)
        err = err / (la.norm(pot_direct) / res**2)

        pconv_verifier_full.add_data_point(order, err)

    for name, verifier in [
            ("p2m2p", pconv_verifier_p2m2p),
            ("p2m2m2p", pconv_verifier_p2m2m2p),
            ("p2m2m2l2p", pconv_verifier_p2m2m2l2p),
            ("full", pconv_verifier_full),
            ]:
        print(30*"-")
        print(name)
        print(30*"-")
        print(verifier)
        print(30*"-")
        verifier()


# You can test individual routines by typing
# $ python test_kernels.py 'test_p2p(cl.create_some_context)'

if __name__ == "__main__":
    if len(sys.argv) > 1:
        exec(sys.argv[1])
    else:
        from pytest import main
        main([__file__])

# vim: fdm=marker<|MERGE_RESOLUTION|>--- conflicted
+++ resolved
@@ -43,11 +43,7 @@
         HelmholtzConformingVolumeTaylorLocalExpansion,
         StokesConformingVolumeTaylorLocalExpansion)
 from sumpy.kernel import (LaplaceKernel, HelmholtzKernel, AxisTargetDerivative,
-<<<<<<< HEAD
-        DirectionalSourceDerivative, StokesletKernel)
-=======
-        DirectionalSourceDerivative, BiharmonicKernel)
->>>>>>> e4b902f7
+        DirectionalSourceDerivative, BiharmonicKernel, StokesletKernel)
 from pytools.convergence import PConvergenceVerifier
 
 import logging
